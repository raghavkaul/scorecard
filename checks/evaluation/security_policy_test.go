// Copyright 2022 OpenSSF Scorecard Authors
//
// Licensed under the Apache License, Version 2.0 (the "License");
// you may not use this file except in compliance with the License.
// You may obtain a copy of the License at
//
//      http://www.apache.org/licenses/LICENSE-2.0
//
// Unless required by applicable law or agreed to in writing, software
// distributed under the License is distributed on an "AS IS" BASIS,
// WITHOUT WARRANTIES OR CONDITIONS OF ANY KIND, either express or implied.
// See the License for the specific language governing permissions and
// limitations under the License.

package evaluation

import (
	"testing"

	"github.com/ossf/scorecard/v4/checker"
	"github.com/ossf/scorecard/v4/finding"
	scut "github.com/ossf/scorecard/v4/utests"
)

func TestSecurityPolicy(t *testing.T) {
	t.Parallel()
	//nolint
	type args struct {
		name string
		r    *checker.SecurityPolicyData
	}
	//nolint
	tests := []struct {
		name string
		args args
		err  bool
		want checker.CheckResult
	}{
		{
			name: "test_security_policy_1",
			args: args{
				name: "test_security_policy_1",
			},
			want: checker.CheckResult{
				Score: -1,
			},
		},
		{
			name: "test_security_policy_2",
			args: args{
				name: "test_security_policy_2",
				r:    &checker.SecurityPolicyData{},
			},
			want: checker.CheckResult{
				Score: 0,
			},
		},
		{
			name: "test_security_policy_3",
			args: args{
				name: "test_security_policy_3",
				r: &checker.SecurityPolicyData{
<<<<<<< HEAD
					PolicyFiles: []checker.SecurityPolicyFile{{
						File:                  checker.File{
							Path: "/etc/security/pam_env.conf",
							Type: checker.FileTypeURL,
=======
					PolicyFiles: []checker.SecurityPolicyFile{
						{
							File: checker.File{
								Path: "/etc/security/pam_env.conf",
								Type: finding.FileTypeURL,
							},
							Information: make([]checker.SecurityPolicyInformation, 0),
>>>>>>> 93900aca
						},
						Information:           make([]checker.SecurityPolicyInformation, 0),
					},
				}},
			},
			want: checker.CheckResult{
				Score: 0,
			},
		},
		{
			name: "test_security_policy_4",
			args: args{
				name: "test_security_policy_4",
				r: &checker.SecurityPolicyData{
<<<<<<< HEAD
					PolicyFiles: []checker.SecurityPolicyFile{{
						File:                  checker.File{
							Path: "/etc/security/pam_env.conf",
=======
					PolicyFiles: []checker.SecurityPolicyFile{
						{
							File: checker.File{
								Path: "/etc/security/pam_env.conf",
							},
							Information: make([]checker.SecurityPolicyInformation, 0),
>>>>>>> 93900aca
						},
						Information:           make([]checker.SecurityPolicyInformation, 0),
					},
				}},
			},
			want: checker.CheckResult{
				Score: 0,
			},
		},
	}

	for _, tt := range tests {
		tt := tt
		t.Run(tt.name, func(t *testing.T) {
			t.Parallel()
			x := checker.CheckRequest{Dlogger: &scut.TestDetailLogger{}}

			got := SecurityPolicy(tt.args.name, x.Dlogger, tt.args.r)
			if tt.err {
				if got.Score != -1 {
					t.Errorf("SecurityPolicy() = %v, want %v", got, tt.want)
				}
			}
			if got.Score != tt.want.Score {
				t.Errorf("SecurityPolicy() = %v, want %v for %v", got.Score, tt.want.Score, tt.name)
			}
		})
	}
}<|MERGE_RESOLUTION|>--- conflicted
+++ resolved
@@ -60,12 +60,6 @@
 			args: args{
 				name: "test_security_policy_3",
 				r: &checker.SecurityPolicyData{
-<<<<<<< HEAD
-					PolicyFiles: []checker.SecurityPolicyFile{{
-						File:                  checker.File{
-							Path: "/etc/security/pam_env.conf",
-							Type: checker.FileTypeURL,
-=======
 					PolicyFiles: []checker.SecurityPolicyFile{
 						{
 							File: checker.File{
@@ -73,11 +67,9 @@
 								Type: finding.FileTypeURL,
 							},
 							Information: make([]checker.SecurityPolicyInformation, 0),
->>>>>>> 93900aca
 						},
-						Information:           make([]checker.SecurityPolicyInformation, 0),
 					},
-				}},
+				},
 			},
 			want: checker.CheckResult{
 				Score: 0,
@@ -88,22 +80,15 @@
 			args: args{
 				name: "test_security_policy_4",
 				r: &checker.SecurityPolicyData{
-<<<<<<< HEAD
-					PolicyFiles: []checker.SecurityPolicyFile{{
-						File:                  checker.File{
-							Path: "/etc/security/pam_env.conf",
-=======
 					PolicyFiles: []checker.SecurityPolicyFile{
 						{
 							File: checker.File{
 								Path: "/etc/security/pam_env.conf",
 							},
 							Information: make([]checker.SecurityPolicyInformation, 0),
->>>>>>> 93900aca
 						},
-						Information:           make([]checker.SecurityPolicyInformation, 0),
 					},
-				}},
+				},
 			},
 			want: checker.CheckResult{
 				Score: 0,
