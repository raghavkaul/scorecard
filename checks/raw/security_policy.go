--- conflicted
+++ resolved
@@ -66,7 +66,6 @@
 	// https#://docs.github.com/en/github/building-a-strong-community/creating-a-default-community-health-file.
 	// TODO(1491): Make this non-GitHub specific.
 	logger := log.NewLogger(log.InfoLevel)
-<<<<<<< HEAD
 	var client clients.RepoClient
 
 	if strings.Contains(c.Repo.Org().String(), "gitlab.") {
@@ -79,11 +78,6 @@
 		client = githubrepo.CreateGithubRepoClient(c.Ctx, logger)
 		err = client.InitRepo(c.Repo.Org(), clients.HeadSHA, 0)
 	}
-=======
-	// HAD TO HARD CODE TO 30
-	dotGitHubClient := githubrepo.CreateGithubRepoClient(c.Ctx, logger)
-	err = dotGitHubClient.InitRepo(c.Repo.Org(), clients.HeadSHA, 0)
->>>>>>> 93900aca
 	switch {
 	case err == nil:
 		defer client.Close()
@@ -105,17 +99,10 @@
 			filePattern := data.files[idx].File.Path
 			// undo path.Join in isSecurityPolicyFile just
 			// for this call to OnMatchingFileContentsDo
-<<<<<<< HEAD
-			if data.files[idx].File.Type == checker.FileTypeURL {
-				filePattern = strings.Replace(filePattern, data.uri+"/", "", 1)
-			}
-			err := fileparser.OnMatchingFileContentDo(client, fileparser.PathMatcher{
-=======
 			if data.files[idx].File.Type == finding.FileTypeURL {
 				filePattern = strings.Replace(filePattern, data.uri+"/", "", 1)
 			}
-			err := fileparser.OnMatchingFileContentDo(dotGitHubClient, fileparser.PathMatcher{
->>>>>>> 93900aca
+			err := fileparser.OnMatchingFileContentDo(client, fileparser.PathMatcher{
 				Pattern:       filePattern,
 				CaseSensitive: false,
 			}, checkSecurityPolicyFileContent, &data.files[idx].File, &data.files[idx].Information)
@@ -139,11 +126,7 @@
 	}
 	if isSecurityPolicyFilename(name) {
 		tempPath := name
-<<<<<<< HEAD
-		tempType := checker.FileTypeText
-=======
 		tempType := finding.FileTypeText
->>>>>>> 93900aca
 		if pdata.uri != "" {
 			// report complete path for org-based policy files
 			tempPath = path.Join(pdata.uri, tempPath)
@@ -151,11 +134,7 @@
 			// only denote for the details report that the
 			// policy was found at the org level rather
 			// than the repo level
-<<<<<<< HEAD
-			tempType = checker.FileTypeURL
-=======
 			tempType = finding.FileTypeURL
->>>>>>> 93900aca
 		}
 		pdata.files = append(pdata.files, checker.SecurityPolicyFile{
 			File: checker.File{
