--- conflicted
+++ resolved
@@ -119,26 +119,6 @@
 			want:    false,
 			wantErr: false,
 		},
-<<<<<<< HEAD
-        {
-            name: ".lift.toml",
-            args: args{
-                name: ".lift.toml",
-                data: &[]checker.Tool{},
-            },
-            want:    false,
-            wantErr: false,
-        },
-        {
-            name: ".lift/config.toml",
-            args: args{
-                name: ".lift/config.toml",
-                data: &[]checker.Tool{},
-            },
-            want:    false,
-            wantErr: false,
-        },
-=======
 		{
 			name: ".lift.toml",
 			args: args{
@@ -157,7 +137,6 @@
 			want:    false,
 			wantErr: false,
 		},
->>>>>>> 93900aca
 	}
 	for _, tt := range tests {
 		tt := tt
