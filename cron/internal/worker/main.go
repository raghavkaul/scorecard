// Copyright 2021 OpenSSF Scorecard Authors
//
// Licensed under the Apache License, Version 2.0 (the "License");
// you may not use this file except in compliance with the License.
// You may obtain a copy of the License at
//
//      http://www.apache.org/licenses/LICENSE-2.0
//
// Unless required by applicable law or agreed to in writing, software
// distributed under the License is distributed on an "AS IS" BASIS,
// WITHOUT WARRANTIES OR CONDITIONS OF ANY KIND, either express or implied.
// See the License for the specific language governing permissions and
// limitations under the License.

// Package main implements cron worker job.
package main

import (
	"bytes"
	"context"
	"errors"
	"flag"
	"fmt"
	"net/http"
	_ "net/http/pprof" //nolint:gosec

	"go.opencensus.io/stats/view"

	"github.com/ossf/scorecard/v4/checker"
	"github.com/ossf/scorecard/v4/clients"
	"github.com/ossf/scorecard/v4/clients/githubrepo"
	githubstats "github.com/ossf/scorecard/v4/clients/githubrepo/stats"
	"github.com/ossf/scorecard/v4/cron/config"
	"github.com/ossf/scorecard/v4/cron/data"
	format "github.com/ossf/scorecard/v4/cron/internal/format"
	"github.com/ossf/scorecard/v4/cron/monitoring"
	"github.com/ossf/scorecard/v4/cron/worker"
	docs "github.com/ossf/scorecard/v4/docs/checks"
	sce "github.com/ossf/scorecard/v4/errors"
	"github.com/ossf/scorecard/v4/log"
	"github.com/ossf/scorecard/v4/pkg"
	"github.com/ossf/scorecard/v4/policy"
	"github.com/ossf/scorecard/v4/stats"
)

const (
	resultsFile    = "results.json"
	rawResultsFile = "raw.json"
)

var ignoreRuntimeErrors = flag.Bool("ignoreRuntimeErrors", false, "if set to true any runtime errors will be ignored")

type ScorecardWorker struct {
	ctx               context.Context
	logger            *log.Logger
	checkDocs         docs.Doc
	exporter          monitoring.Exporter
	repoClient        clients.RepoClient
	ciiClient         clients.CIIBestPracticesClient
	ossFuzzRepoClient clients.RepoClient
	vulnsClient       clients.VulnerabilitiesClient
	apiBucketURL      string
	rawBucketURL      string
	blacklistedChecks []string
}

func newScorecardWorker() (*ScorecardWorker, error) {
	var err error
	sw := &ScorecardWorker{}
	if sw.checkDocs, err = docs.Read(); err != nil {
		return nil, fmt.Errorf("docs.Read: %w", err)
	}

	if sw.rawBucketURL, err = config.GetRawResultDataBucketURL(); err != nil {
		return nil, fmt.Errorf("docs.GetRawResultDataBucketURL: %w", err)
	}

	if sw.blacklistedChecks, err = config.GetBlacklistedChecks(); err != nil {
		return nil, fmt.Errorf("config.GetBlacklistedChecks: %w", err)
	}

	var ciiDataBucketURL string
	if ciiDataBucketURL, err = config.GetCIIDataBucketURL(); err != nil {
		return nil, fmt.Errorf("config.GetCIIDataBucketURL: %w", err)
	}

	if sw.apiBucketURL, err = config.GetAPIResultsBucketURL(); err != nil {
		return nil, fmt.Errorf("config.GetAPIResultsBucketURL: %w", err)
	}

	sw.ctx = context.Background()
	sw.logger = log.NewLogger(log.InfoLevel)
	sw.repoClient = githubrepo.CreateGithubRepoClient(sw.ctx, sw.logger)
	sw.ciiClient = clients.BlobCIIBestPracticesClient(ciiDataBucketURL)
	if sw.ossFuzzRepoClient, err = githubrepo.CreateOssFuzzRepoClient(sw.ctx, sw.logger); err != nil {
		return nil, fmt.Errorf("githubrepo.CreateOssFuzzRepoClient: %w", err)
	}

	sw.vulnsClient = clients.DefaultVulnerabilitiesClient()

	if sw.exporter, err = startMetricsExporter(); err != nil {
		return nil, fmt.Errorf("startMetricsExporter: %w", err)
	}

	// Exposed for monitoring runtime profiles
	go func() {
		// TODO(log): Previously Fatal. Need to handle the error here.
		//nolint:gosec // not internet facing.
		sw.logger.Info(fmt.Sprintf("%v", http.ListenAndServe(":8080", nil)))
	}()
	return sw, nil
}

func (sw *ScorecardWorker) Close() {
	sw.exporter.StopMetricsExporter()
	sw.ossFuzzRepoClient.Close()
}

func (sw *ScorecardWorker) Process(ctx context.Context, req *data.ScorecardBatchRequest, bucketURL string) error {
	return processRequest(ctx, req, sw.blacklistedChecks, bucketURL, sw.rawBucketURL, sw.apiBucketURL,
		sw.checkDocs, sw.repoClient, sw.ossFuzzRepoClient, sw.ciiClient, sw.vulnsClient, sw.logger)
}

func (sw *ScorecardWorker) PostProcess() {
	sw.exporter.Flush()
}

//nolint:gocognit
func processRequest(ctx context.Context,
	batchRequest *data.ScorecardBatchRequest,
	blacklistedChecks []string, bucketURL, rawBucketURL, apiBucketURL string,
	checkDocs docs.Doc,
	repoClient clients.RepoClient, ossFuzzRepoClient clients.RepoClient,
	ciiClient clients.CIIBestPracticesClient,
	vulnsClient clients.VulnerabilitiesClient,
	logger *log.Logger,
) error {
	filename := worker.ResultFilename(batchRequest)

	var buffer2 bytes.Buffer
	var rawBuffer bytes.Buffer
	// TODO: run Scorecard for each repo in a separate thread.
	for _, repoReq := range batchRequest.GetRepos() {
		logger.Info(fmt.Sprintf("Running Scorecard for repo: %s", *repoReq.Url))
		repo, err := githubrepo.MakeGithubRepo(*repoReq.Url)
		if err != nil {
			// TODO(log): Previously Warn. Consider logging an error here.
			logger.Info(fmt.Sprintf("invalid GitHub URL: %v", err))
			continue
		}
		repo.AppendMetadata(repoReq.Metadata...)

		commitSHA := clients.HeadSHA
		requiredRequestType := []checker.RequestType{}
		if repoReq.Commit != nil && *repoReq.Commit != clients.HeadSHA {
			commitSHA = *repoReq.Commit
			requiredRequestType = append(requiredRequestType, checker.CommitBased)
		}
		checksToRun, err := policy.GetEnabled(nil /*policy*/, nil /*checks*/, requiredRequestType)
		if err != nil {
			return fmt.Errorf("error during policy.GetEnabled: %w", err)
		}
		for _, check := range blacklistedChecks {
			delete(checksToRun, check)
		}

<<<<<<< HEAD
		result, err := pkg.RunScorecards(ctx, repo, commitSHA, 0, checksToRun,
=======
		result, err := pkg.RunScorecard(ctx, repo, commitSHA, 0, checksToRun,
>>>>>>> 93900aca
			repoClient, ossFuzzRepoClient, ciiClient, vulnsClient)
		if errors.Is(err, sce.ErrRepoUnreachable) {
			// Not accessible repo - continue.
			continue
		}
		if err != nil {
			return fmt.Errorf("error during RunScorecard: %w", err)
		}
		for checkIndex := range result.Checks {
			check := &result.Checks[checkIndex]
			if !errors.Is(check.Error, sce.ErrScorecardInternal) {
				continue
			}
			errorMsg := fmt.Sprintf("check %s has a runtime error: %v", check.Name, check.Error)
			if !(*ignoreRuntimeErrors) {
				//nolint: goerr113
				return errors.New(errorMsg)
			}
			// TODO(log): Previously Warn. Consider logging an error here.
			logger.Info(errorMsg)
		}
		result.Date = batchRequest.GetJobTime().AsTime()

		if err := format.AsJSON2(&result, true /*showDetails*/, log.InfoLevel, checkDocs, &buffer2); err != nil {
			return fmt.Errorf("error during result.AsJSON2: %w", err)
		}
		// these are for exporting results to GCS for API consumption
		var exportBuffer bytes.Buffer
		var exportRawBuffer bytes.Buffer

		if err := format.AsJSON2(&result, true /*showDetails*/, log.InfoLevel, checkDocs, &exportBuffer); err != nil {
			return fmt.Errorf("error during result.AsJSON2 for export: %w", err)
		}
		if err := format.AsRawJSON(&result, &exportRawBuffer); err != nil {
			return fmt.Errorf("error during result.AsRawJSON for export: %w", err)
		}
		exportPath := fmt.Sprintf("%s/%s", repo.URI(), resultsFile)
		exportCommitSHAPath := fmt.Sprintf("%s/%s/%s", repo.URI(), result.Repo.CommitSHA, resultsFile)
		exportRawPath := fmt.Sprintf("%s/%s", repo.URI(), rawResultsFile)
		exportRawCommitSHAPath := fmt.Sprintf("%s/%s/%s", repo.URI(), result.Repo.CommitSHA, rawResultsFile)

		// Raw result.
		if err := format.AsRawJSON(&result, &rawBuffer); err != nil {
			return fmt.Errorf("error during result.AsRawJSON: %w", err)
		}

		// These are results without the commit SHA which represents the latest commit.
		if err := data.WriteToBlobStore(ctx, apiBucketURL, exportPath, exportBuffer.Bytes()); err != nil {
			return fmt.Errorf("error during writing to exportBucketURL: %w", err)
		}
		// Export result based on commitSHA.
		if err := data.WriteToBlobStore(ctx, apiBucketURL, exportCommitSHAPath, exportBuffer.Bytes()); err != nil {
			return fmt.Errorf("error during exportBucketURL with commit SHA: %w", err)
		}
		// Export raw result.
		if err := data.WriteToBlobStore(ctx, apiBucketURL, exportRawPath, exportRawBuffer.Bytes()); err != nil {
			return fmt.Errorf("error during writing to exportBucketURL for raw results: %w", err)
		}
		if err := data.WriteToBlobStore(ctx, apiBucketURL, exportRawCommitSHAPath, exportRawBuffer.Bytes()); err != nil {
			return fmt.Errorf("error during exportBucketURL for raw results with commit SHA: %w", err)
		}
	}

	// Raw result.
	if err := data.WriteToBlobStore(ctx, rawBucketURL, filename, rawBuffer.Bytes()); err != nil {
		return fmt.Errorf("error during WriteToBlobStore2: %w", err)
	}

	// write to the canonical bucket last, as the presence of filename indicates the job was completed.
	// see worker package for details.
	if err := data.WriteToBlobStore(ctx, bucketURL, filename, buffer2.Bytes()); err != nil {
		return fmt.Errorf("error during WriteToBlobStore2: %w", err)
	}

	logger.Info(fmt.Sprintf("Write to shard file successful: %s", filename))

	return nil
}

func startMetricsExporter() (monitoring.Exporter, error) {
	exporter, err := monitoring.GetExporter()
	if err != nil {
		return nil, fmt.Errorf("error during monitoring.GetExporter: %w", err)
	}
	if err := exporter.StartMetricsExporter(); err != nil {
		return nil, fmt.Errorf("error in StartMetricsExporter: %w", err)
	}

	if err := view.Register(
		&stats.CheckRuntime,
		&stats.CheckErrorCount,
		&stats.OutgoingHTTPRequests,
		&githubstats.GithubTokens); err != nil {
		return nil, fmt.Errorf("error during view.Register: %w", err)
	}
	return exporter, nil
}

func main() {
	flag.Parse()
	sw, err := newScorecardWorker()
	if err != nil {
		panic(err)
	}
	defer sw.Close()
	wl := worker.NewWorkLoop(sw)
	if err := wl.Run(); err != nil {
		panic(err)
	}
}<|MERGE_RESOLUTION|>--- conflicted
+++ resolved
@@ -164,11 +164,7 @@
 			delete(checksToRun, check)
 		}
 
-<<<<<<< HEAD
-		result, err := pkg.RunScorecards(ctx, repo, commitSHA, 0, checksToRun,
-=======
 		result, err := pkg.RunScorecard(ctx, repo, commitSHA, 0, checksToRun,
->>>>>>> 93900aca
 			repoClient, ossFuzzRepoClient, ciiClient, vulnsClient)
 		if errors.Is(err, sce.ErrRepoUnreachable) {
 			// Not accessible repo - continue.
