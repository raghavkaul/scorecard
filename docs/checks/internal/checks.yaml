--- conflicted
+++ resolved
@@ -472,11 +472,8 @@
 
       The check works by looking for unpinned dependencies in Dockerfiles, shell scripts, and GitHub workflows
       which are used during the build and release process of a project.
-<<<<<<< HEAD
-=======
       Special considerations for Go modules treat full semantic versions as pinned
       due to how the Go tool verifies downloaded content against the hashes when anyone first downloaded the module.
->>>>>>> 93900aca
 
       Pinned dependencies reduce several security risks:
 
@@ -701,15 +698,9 @@
     description: |
       Risk: `High`  (known vulnerabilities)
 
-<<<<<<< HEAD
-      This check determines whether the project has open, unfixed vulnerabilities
-      using the [OSV (Open Source Vulnerabilities)](https://osv.dev/) service. An open
-      vulnerability is readily exploited by attackers and should be fixed as soon as
-=======
       This check determines whether the project has open, unfixed vulnerabilities 
       in its own codebase or its dependencies using the [OSV (Open Source Vulnerabilities)](https://osv.dev/) service.
       An open vulnerability is readily exploited by attackers and should be fixed as soon as
->>>>>>> 93900aca
       possible.
     remediation:
       - >-
