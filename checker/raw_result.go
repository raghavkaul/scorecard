--- conflicted
+++ resolved
@@ -287,19 +287,11 @@
 // File represents a file.
 type File struct {
 	Path      string
-<<<<<<< HEAD
-	Snippet   string   // Snippet of code
-	Offset    uint     // Offset in the file of Path (line for source/text files).
-	EndOffset uint     // End of offset in the file, e.g. if the command spans multiple lines.
-	FileSize  uint     // Total size of file.
-	Type      FileType // Type of file.
-=======
 	Snippet   string           // Snippet of code
 	Offset    uint             // Offset in the file of Path (line for source/text files).
 	EndOffset uint             // End of offset in the file, e.g. if the command spans multiple lines.
 	FileSize  uint             // Total size of file.
 	Type      finding.FileType // Type of file.
->>>>>>> 93900aca
 	// TODO: add hash.
 }
 
