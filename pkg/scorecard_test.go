// Copyright 2020 OpenSSF Scorecard Authors
//
// Licensed under the Apache License, Version 2.0 (the "License");
// you may not use this file except in compliance with the License.
// You may obtain a copy of the License at
//
//	http://www.apache.org/licenses/LICENSE-2.0
//
// Unless required by applicable law or agreed to in writing, software
// distributed under the License is distributed on an "AS IS" BASIS,
// WITHOUT WARRANTIES OR CONDITIONS OF ANY KIND, either express or implied.
// See the License for the specific language governing permissions and
// limitations under the License.
package pkg

import (
	"context"
	"reflect"
	"testing"

	"github.com/golang/mock/gomock"

	"github.com/ossf/scorecard/v4/clients"
	"github.com/ossf/scorecard/v4/clients/localdir"
	mockrepo "github.com/ossf/scorecard/v4/clients/mockclients"
	"github.com/ossf/scorecard/v4/log"
)

func Test_getRepoCommitHash(t *testing.T) {
	t.Parallel()
	tests := []struct {
		name    string
		want    string
		wantErr bool
	}{
		{
			name:    "success",
			want:    "abcdef",
			wantErr: false,
		},
		{
			name:    "empty commit",
			want:    "",
			wantErr: false,
		},
	}
	for _, tt := range tests {
		tt := tt
		t.Run(tt.name, func(t *testing.T) {
			t.Parallel()
			ctrl := gomock.NewController(t)
			mockRepoClient := mockrepo.NewMockRepoClient(ctrl)
			defer ctrl.Finish()
			mockRepoClient.EXPECT().ListCommits().DoAndReturn(func() ([]clients.Commit, error) {
				if tt.want == "" {
					return []clients.Commit{}, nil
				}
				return []clients.Commit{
					{
						SHA: tt.want,
					},
				}, nil
			})

			got, err := getRepoCommitHash(mockRepoClient)
			if (err != nil) != tt.wantErr {
				t.Errorf("getRepoCommitHash() error = %v, wantErr %v", err, tt.wantErr)
				return
			}
			if got != tt.want {
				t.Errorf("getRepoCommitHash() got = %v, want %v", got, tt.want)
			}
		})
	}
}

func Test_getRepoCommitHashLocal(t *testing.T) {
	t.Parallel()
	tests := []struct {
		name    string
		path    string
		want    string
		wantErr bool
	}{
		{
			name:    "local directory",
			path:    "testdata",
			want:    "unknown",
			wantErr: false,
		},
	}

	for _, tt := range tests {
		tt := tt
		t.Run(tt.name, func(t *testing.T) {
			t.Parallel()
			logger := log.NewLogger(log.DebugLevel)
			localDirClient := localdir.CreateLocalDirClient(context.Background(), logger)
			localRepo, err := localdir.MakeLocalDirRepo("testdata")
			if err != nil {
				t.Errorf("MakeLocalDirRepo: %v", err)
				return
			}
			if err := localDirClient.InitRepo(localRepo, clients.HeadSHA, 0); err != nil {
				t.Errorf("InitRepo: %v", err)
				return
			}

			got, err := getRepoCommitHash(localDirClient)
			if (err != nil) != tt.wantErr {
				t.Errorf("getRepoCommitHash() error = %v, wantErr %v", err, tt.wantErr)
				return
			}
			if got != tt.want {
				t.Errorf("getRepoCommitHash() got = %v, want %v", got, tt.want)
			}
		})
	}
}

<<<<<<< HEAD
func TestRunScorecards(t *testing.T) {
=======
func TestRunScorecard(t *testing.T) {
>>>>>>> 93900aca
	t.Parallel()
	type args struct {
		commitSHA string
	}
	tests := []struct {
		name    string
		args    args
		want    ScorecardResult
		wantErr bool
	}{
		{
			name: "empty commits repos should return empty result",
			args: args{
				commitSHA: "",
			},
			want:    ScorecardResult{},
			wantErr: false,
		},
	}
	for _, tt := range tests {
		tt := tt
		t.Run(tt.name, func(t *testing.T) {
			t.Parallel()
			ctrl := gomock.NewController(t)
			mockRepoClient := mockrepo.NewMockRepoClient(ctrl)
			repo := mockrepo.NewMockRepo(ctrl)

			mockRepoClient.EXPECT().InitRepo(repo, tt.args.commitSHA, 0).Return(nil)

			mockRepoClient.EXPECT().Close().DoAndReturn(func() error {
				return nil
			})

			mockRepoClient.EXPECT().ListCommits().DoAndReturn(func() ([]clients.Commit, error) {
				if tt.args.commitSHA == "" {
					return []clients.Commit{}, nil
				}
				return []clients.Commit{
					{
						SHA: tt.args.commitSHA,
					},
				}, nil
			})
			defer ctrl.Finish()
<<<<<<< HEAD
			got, err := RunScorecards(context.Background(), repo, tt.args.commitSHA, 0, nil, mockRepoClient, nil, nil, nil)
=======
			got, err := RunScorecard(context.Background(), repo, tt.args.commitSHA, 0, nil, mockRepoClient, nil, nil, nil)
>>>>>>> 93900aca
			if (err != nil) != tt.wantErr {
				t.Errorf("RunScorecard() error = %v, wantErr %v", err, tt.wantErr)
				return
			}
			if !reflect.DeepEqual(got, tt.want) {
				t.Errorf("RunScorecard() got = %v, want %v", got, tt.want)
			}
		})
	}
}<|MERGE_RESOLUTION|>--- conflicted
+++ resolved
@@ -118,11 +118,7 @@
 	}
 }
 
-<<<<<<< HEAD
-func TestRunScorecards(t *testing.T) {
-=======
 func TestRunScorecard(t *testing.T) {
->>>>>>> 93900aca
 	t.Parallel()
 	type args struct {
 		commitSHA string
@@ -167,11 +163,7 @@
 				}, nil
 			})
 			defer ctrl.Finish()
-<<<<<<< HEAD
-			got, err := RunScorecards(context.Background(), repo, tt.args.commitSHA, 0, nil, mockRepoClient, nil, nil, nil)
-=======
 			got, err := RunScorecard(context.Background(), repo, tt.args.commitSHA, 0, nil, mockRepoClient, nil, nil, nil)
->>>>>>> 93900aca
 			if (err != nil) != tt.wantErr {
 				t.Errorf("RunScorecard() error = %v, wantErr %v", err, tt.wantErr)
 				return
