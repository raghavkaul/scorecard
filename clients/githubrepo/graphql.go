--- conflicted
+++ resolved
@@ -202,11 +202,8 @@
 	handler.checkRuns = checkRunCache{}
 	handler.logger = log.NewLogger(log.DefaultLevel)
 	handler.commitDepth = commitDepth
-<<<<<<< HEAD
-=======
 	handler.commits = nil
 	handler.issues = nil
->>>>>>> 93900aca
 }
 
 func populateCommits(handler *graphqlHandler, vars map[string]interface{}) ([]clients.Commit, error) {
@@ -410,9 +407,6 @@
 				Author: clients.User{
 					Login: string(pr.Author.Login),
 					IsBot: openedByBot,
-				},
-				MergedBy: clients.User{
-					Login: string(pr.MergedBy.Login),
 				},
 				MergedBy: clients.User{
 					Login: string(pr.MergedBy.Login),
