// Copyright 2022 OpenSSF Scorecard Authors
//
// Licensed under the Apache License, Version 2.0 (the "License");
// you may not use this file except in compliance with the License.
// You may obtain a copy of the License at
//
//      http://www.apache.org/licenses/LICENSE-2.0
//
// Unless required by applicable law or agreed to in writing, software
// distributed under the License is distributed on an "AS IS" BASIS,
// WITHOUT WARRANTIES OR CONDITIONS OF ANY KIND, either express or implied.
// See the License for the specific language governing permissions and
// limitations under the License.

// Package gitlabrepo implements clients.RepoClient for GitLab.
package gitlabrepo

import (
	"context"
	"errors"
	"fmt"
	"log"
	"time"

	"github.com/xanzy/go-gitlab"

	"github.com/ossf/scorecard/v4/clients"
	sce "github.com/ossf/scorecard/v4/errors"
)

var (
	_                clients.RepoClient = &Client{}
	errInputRepoType                    = errors.New("input repo should be of type repoURL")
)

type Client struct {
	repourl       *repoURL
	repo          *gitlab.Project
	glClient      *gitlab.Client
	contributors  *contributorsHandler
	branches      *branchesHandler
	releases      *releasesHandler
	workflows     *workflowsHandler
	checkruns     *checkrunsHandler
	commits       *commitsHandler
	issues        *issuesHandler
	project       *projectHandler
	statuses      *statusesHandler
	search        *searchHandler
	searchCommits *searchCommitsHandler
	webhook       *webhookHandler
	languages     *languagesHandler
	licenses      *licensesHandler
	ctx           context.Context
<<<<<<< HEAD
=======
	tarball       tarballHandler
>>>>>>> 59ec00a0
	commitDepth   int
}

// InitRepo sets up the GitLab project in local storage for improving performance and GitLab token usage efficiency.
func (client *Client) InitRepo(inputRepo clients.Repo, commitSHA string, commitDepth int) error {
	glRepo, ok := inputRepo.(*repoURL)
	if !ok {
		return fmt.Errorf("%w: %v", errInputRepoType, inputRepo)
	}

	// Sanity check.
	proj := fmt.Sprintf("%s/%s", glRepo.owner, glRepo.project)
	repo, _, err := client.glClient.Projects.GetProject(proj, &gitlab.GetProjectOptions{})
	if err != nil {
		return sce.WithMessage(sce.ErrRepoUnreachable, proj+"\t"+err.Error())
	}
	if commitDepth <= 0 {
		client.commitDepth = 30 // default
	} else {
		client.commitDepth = commitDepth
	}
	client.repo = repo
	client.repourl = &repoURL{
		scheme:        glRepo.scheme,
		host:          glRepo.host,
		project:       fmt.Sprint(repo.ID),
		defaultBranch: repo.DefaultBranch,
		commitSHA:     commitSHA,
	}

	if repo.Owner != nil {
		client.repourl.owner = repo.Owner.Name
	}

	// Init contributorsHandler
	client.contributors.init(client.repourl)

	// Init commitsHandler
	client.commits.init(client.repourl)

	// Init branchesHandler
	client.branches.init(client.repourl)

	// Init releasesHandler
	client.releases.init(client.repourl)

	// Init issuesHandler
	client.issues.init(client.repourl)

	// Init projectHandler
	client.project.init(client.repourl)

	// Init workflowsHandler
	client.workflows.init(client.repourl)

	// Init checkrunsHandler
	client.checkruns.init(client.repourl)

	// Init statusesHandler
	client.statuses.init(client.repourl)

	// Init searchHandler
	client.search.init(client.repourl)

	// Init searchCommitsHandler
	client.searchCommits.init(client.repourl)

	// Init webhookHandler
	client.webhook.init(client.repourl)

	// Init languagesHandler
	client.languages.init(client.repourl)

	// Init languagesHandler
	client.licenses.init(repo, client.repourl)

<<<<<<< HEAD
=======
	// Init tarballHandler.
	client.tarball.init(client.ctx, client.repourl, client.repo, commitSHA)

>>>>>>> 59ec00a0
	return nil
}

func (client *Client) URI() string {
	return fmt.Sprintf("%s/%s/%s", client.repourl.host, client.repourl.owner, client.repourl.project)
}

func (client *Client) LocalPath() (string, error) {
	return "", nil
}

func (client *Client) ListFiles(predicate func(string) (bool, error)) ([]string, error) {
	return client.tarball.listFiles(predicate)
}

func (client *Client) GetFileContent(filename string) ([]byte, error) {
	return client.tarball.getFileContent(filename)
}

func (client *Client) ListCommits() ([]clients.Commit, error) {
	return client.commits.listCommits()
}

func (client *Client) ListIssues() ([]clients.Issue, error) {
	return client.issues.listIssues()
}

func (client *Client) ListReleases() ([]clients.Release, error) {
	return client.releases.getReleases()
}

func (client *Client) ListContributors() ([]clients.User, error) {
	return client.contributors.getContributors()
}

func (client *Client) IsArchived() (bool, error) {
	return client.project.isArchived()
}

func (client *Client) GetDefaultBranch() (*clients.BranchRef, error) {
	return client.branches.getDefaultBranch()
}

func (client *Client) GetDefaultBranchName() (string, error) {
	return client.repourl.defaultBranch, nil
}

func (client *Client) GetBranch(branch string) (*clients.BranchRef, error) {
	return client.branches.getBranch(branch)
}

func (client *Client) GetCreatedAt() (time.Time, error) {
	return client.project.getCreatedAt()
}

func (client *Client) ListWebhooks() ([]clients.Webhook, error) {
	return client.webhook.listWebhooks()
}

func (client *Client) ListSuccessfulWorkflowRuns(filename string) ([]clients.WorkflowRun, error) {
	return client.workflows.listSuccessfulWorkflowRuns(filename)
}

func (client *Client) ListCheckRunsForRef(ref string) ([]clients.CheckRun, error) {
	return client.checkruns.listCheckRunsForRef(ref)
}

func (client *Client) ListStatuses(ref string) ([]clients.Status, error) {
	return client.statuses.listStatuses(ref)
}

func (client *Client) ListProgrammingLanguages() ([]clients.Language, error) {
	return client.languages.listProgrammingLanguages()
}

// ListLicenses implements RepoClient.ListLicenses.
func (client *Client) ListLicenses() ([]clients.License, error) {
	return client.licenses.listLicenses()
}

func (client *Client) Search(request clients.SearchRequest) (clients.SearchResponse, error) {
	return client.search.search(request)
}

func (client *Client) SearchCommits(request clients.SearchCommitsOptions) ([]clients.Commit, error) {
	return client.searchCommits.search(request)
}

func (client *Client) Close() error {
	return client.tarball.cleanup()
}

func CreateGitlabClientWithToken(ctx context.Context, token string, repo clients.Repo) (clients.RepoClient, error) {
	client, err := gitlab.NewClient(token, gitlab.WithBaseURL(repo.Host()))
	if err != nil {
		return nil, fmt.Errorf("could not create gitlab client with error: %w", err)
	}

	return &Client{
		ctx:      ctx,
		glClient: client,
		contributors: &contributorsHandler{
			glClient: client,
		},
		branches: &branchesHandler{
			glClient: client,
		},
		releases: &releasesHandler{
			glClient: client,
		},
		workflows: &workflowsHandler{
			glClient: client,
		},
		checkruns: &checkrunsHandler{
			glClient: client,
		},
		commits: &commitsHandler{
			glClient: client,
		},
		issues: &issuesHandler{
			glClient: client,
		},
		project: &projectHandler{
			glClient: client,
		},
		statuses: &statusesHandler{
			glClient: client,
		},
		search: &searchHandler{
			glClient: client,
		},
		searchCommits: &searchCommitsHandler{
			glClient: client,
		},
		webhook: &webhookHandler{
			glClient: client,
		},
		languages: &languagesHandler{
			glClient: client,
		},
		licenses: &licensesHandler{},
	}, nil
}

// TODO(#2266): implement CreateOssFuzzRepoClient.
func CreateOssFuzzRepoClient(ctx context.Context, logger *log.Logger) (clients.RepoClient, error) {
	return nil, fmt.Errorf("%w, oss fuzz currently only supported for github repos", clients.ErrUnsupportedFeature)
}

// DetectGitLab: check whether the repoURI is a GitLab URI
// Makes HTTP request to GitLab API.
func DetectGitLab(repoURI string) bool {
	var repo repoURL
	if err := repo.parse(repoURI); err != nil {
		return false
	}

	return repo.IsValid() == nil
}<|MERGE_RESOLUTION|>--- conflicted
+++ resolved
@@ -52,10 +52,7 @@
 	languages     *languagesHandler
 	licenses      *licensesHandler
 	ctx           context.Context
-<<<<<<< HEAD
-=======
 	tarball       tarballHandler
->>>>>>> 59ec00a0
 	commitDepth   int
 }
 
@@ -132,12 +129,9 @@
 	// Init languagesHandler
 	client.licenses.init(repo, client.repourl)
 
-<<<<<<< HEAD
-=======
 	// Init tarballHandler.
 	client.tarball.init(client.ctx, client.repourl, client.repo, commitSHA)
 
->>>>>>> 59ec00a0
 	return nil
 }
 
