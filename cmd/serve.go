// Copyright 2020 OpenSSF Scorecard Authors
//
// Licensed under the Apache License, Version 2.0 (the "License");
// you may not use this file except in compliance with the License.
// You may obtain a copy of the License at
//
//      http://www.apache.org/licenses/LICENSE-2.0
//
// Unless required by applicable law or agreed to in writing, software
// distributed under the License is distributed on an "AS IS" BASIS,
// WITHOUT WARRANTIES OR CONDITIONS OF ANY KIND, either express or implied.
// See the License for the specific language governing permissions and
// limitations under the License.

package cmd

import (
	"fmt"
	"html/template"
	"net/http"
	"os"
	"strings"

	"github.com/spf13/cobra"

	"github.com/ossf/scorecard/v4/checks"
	"github.com/ossf/scorecard/v4/clients"
	"github.com/ossf/scorecard/v4/clients/githubrepo"
	"github.com/ossf/scorecard/v4/log"
	"github.com/ossf/scorecard/v4/options"
	"github.com/ossf/scorecard/v4/pkg"
)

// TODO(cmd): Determine if this should be exported.
func serveCmd(o *options.Options) *cobra.Command {
	return &cobra.Command{
		Use:   "serve",
		Short: "Serve the scorecard program over http",
		Long:  ``,
		Run: func(cmd *cobra.Command, args []string) {
			logger := log.NewLogger(log.ParseLevel(o.LogLevel))

			t, err := template.New("webpage").Parse(tpl)
			if err != nil {
				// TODO(log): Should this actually panic?
				logger.Error(err, "parsing webpage template")
				panic(err)
			}

			http.HandleFunc("/", func(rw http.ResponseWriter, r *http.Request) {
				repoParam := r.URL.Query().Get("repo")
				const length = 3
				s := strings.SplitN(repoParam, "/", length)
				if len(s) != length {
					rw.WriteHeader(http.StatusBadRequest)
				}
				repo, err := githubrepo.MakeGithubRepo(repoParam)
				if err != nil {
					rw.WriteHeader(http.StatusBadRequest)
				}
				ctx := r.Context()
				repoClient := githubrepo.CreateGithubRepoClient(ctx, logger)
				ossFuzzRepoClient, err := githubrepo.CreateOssFuzzRepoClient(ctx, logger)
				vulnsClient := clients.DefaultVulnerabilitiesClient()
				if err != nil {
					logger.Error(err, "initializing clients")
					rw.WriteHeader(http.StatusInternalServerError)
				}
				defer ossFuzzRepoClient.Close()
				ciiClient := clients.DefaultCIIBestPracticesClient()
				checksToRun := checks.GetAll()
<<<<<<< HEAD
				repoResult, err := pkg.RunScorecards(
=======
				repoResult, err := pkg.RunScorecard(
>>>>>>> 93900aca
					ctx, repo, clients.HeadSHA /*commitSHA*/, o.CommitDepth, checksToRun, repoClient,
					ossFuzzRepoClient, ciiClient, vulnsClient)
				if err != nil {
					logger.Error(err, "running enabled scorecard checks on repo")
					rw.WriteHeader(http.StatusInternalServerError)
				}

				if r.Header.Get("Content-Type") == "application/json" {
					if err := repoResult.AsJSON(o.ShowDetails, log.ParseLevel(o.LogLevel), rw); err != nil {
						// TODO(log): Improve error message
						logger.Error(err, "")
						rw.WriteHeader(http.StatusInternalServerError)
					}
					return
				}
				if err := t.Execute(rw, repoResult); err != nil {
					// TODO(log): Improve error message
					logger.Error(err, "")
				}
			})
			port := os.Getenv("PORT")
			if port == "" {
				port = "8080"
			}
			fmt.Printf("Listening on localhost:%s\n", port)
			//nolint: gosec // unsused.
			err = http.ListenAndServe(fmt.Sprintf("0.0.0.0:%s", port), nil)
			if err != nil {
				// TODO(log): Should this actually panic?
				logger.Error(err, "listening and serving")
				panic(err)
			}
		},
	}
}

const tpl = `
<!DOCTYPE html>
<html>
	<head>
		<meta charset="UTF-8">
		<title>Scorecard Results for: {{.Repo}}</title>
	</head>
	<body>
		{{range .Checks}}
			<div>
				<p>{{ .Name }}: {{ .Pass }}</p>
			</div>
		{{end}}
	</body>
</html>`<|MERGE_RESOLUTION|>--- conflicted
+++ resolved
@@ -69,11 +69,7 @@
 				defer ossFuzzRepoClient.Close()
 				ciiClient := clients.DefaultCIIBestPracticesClient()
 				checksToRun := checks.GetAll()
-<<<<<<< HEAD
-				repoResult, err := pkg.RunScorecards(
-=======
 				repoResult, err := pkg.RunScorecard(
->>>>>>> 93900aca
 					ctx, repo, clients.HeadSHA /*commitSHA*/, o.CommitDepth, checksToRun, repoClient,
 					ossFuzzRepoClient, ciiClient, vulnsClient)
 				if err != nil {
