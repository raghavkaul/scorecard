--- conflicted
+++ resolved
@@ -35,12 +35,9 @@
 -   [Detailed Check Documentation](docs/checks.md) (Scoring Criteria, Risks, and
     Remediation)
 
-<<<<<<< HEAD
-=======
 ## Other Important Recommendations
 -   [Two-factor Authentication (2FA)](#two-factor-authentication-2fa)
 
->>>>>>> 93900aca
 ## Scoring
 -   [Aggregate Score](#aggregate-score)
 
@@ -59,13 +56,8 @@
 
 ## Overview
 
-<<<<<<< HEAD
-### What is Scorecards?
-We created Scorecards to help open source maintainers improve their security
-=======
 ### What is Scorecard?
 We created Scorecard to help open source maintainers improve their security
->>>>>>> 93900aca
 best practices and to help open source consumers judge whether their dependencies
 are safe.
 
@@ -156,20 +148,12 @@
 
 To enable your project to be available on the REST API, set
 [`publish_results: true`](https://github.com/ossf/scorecard-action/blob/dd5015aaf9688596b0e6d11e7f24fff566aa366b/action.yaml#L35)
-<<<<<<< HEAD
-in the Scorecards GitHub Action setting.
-=======
 in the Scorecard GitHub Action setting.
->>>>>>> 93900aca
 
 ### Scorecard Badges
 
 Enabling [`publish_results: true`](https://github.com/ossf/scorecard-action/blob/dd5015aaf9688596b0e6d11e7f24fff566aa366b/action.yaml#L35)
-<<<<<<< HEAD
-in Scorecards GitHub Actions also allows maintainers to display a Scorecard badge on their repository to show off their
-=======
 in Scorecard GitHub Actions also allows maintainers to display a Scorecard badge on their repository to show off their
->>>>>>> 93900aca
 hard work. This badge also auto-updates for every change made to the repository.
 To include a badge on your project's repository, simply add the following markdown to your README:
 
@@ -455,11 +439,7 @@
 [Branch-Protection](docs/checks.md#branch-protection)           | Does the project use [Branch Protection](https://docs.github.com/en/free-pro-team@latest/github/administering-a-repository/about-protected-branches) ?                                                                                                                                                                       | High | PAT (`repo` or `repo> public_repo`), GITHUB_TOKEN    | certain settings are only supported with a maintainer PAT
 [CI-Tests](docs/checks.md#ci-tests)                             | Does the project run tests in CI, e.g. [GitHub Actions](https://docs.github.com/en/free-pro-team@latest/actions), [Prow](https://github.com/kubernetes/test-infra/tree/master/prow)?                                                                                                                                         | Low | PAT, GITHUB_TOKEN   |
 [CII-Best-Practices](docs/checks.md#cii-best-practices)         | Does the project have an [OpenSSF (formerly CII) Best Practices Badge](https://bestpractices.coreinfrastructure.org/en)?                                                                                                                                                                                                                         | Low  | PAT, GITHUB_TOKEN   |
-<<<<<<< HEAD
-[Code-Review](docs/checks.md#code-review)                       | Does the project require code review before code is merged?                                                                                                                                                                                                                                                                  | High | PAT, GITHUB_TOKEN   |
-=======
 [Code-Review](docs/checks.md#code-review)                       | Does the project practice code review before code is merged?                                                                                                                                                                                                                                                                 | High | PAT, GITHUB_TOKEN   |
->>>>>>> 93900aca
 [Contributors](docs/checks.md#contributors)                     | Does the project have contributors from at least two different organizations?                                                                                                                                                                                                                                                | Low | PAT, GITHUB_TOKEN   |
 [Dangerous-Workflow](docs/checks.md#dangerous-workflow)         | Does the project avoid dangerous coding patterns in GitHub Action workflows?                                                                                                                                                                                                                                                 | Critical | PAT, GITHUB_TOKEN   |
 [Dependency-Update-Tool](docs/checks.md#dependency-update-tool) | Does the project use tools to help update its dependencies?                                                                                                                                                                                                                                                                  | High | PAT, GITHUB_TOKEN   |
@@ -580,8 +560,4 @@
 
 ### FAQ
 
-<<<<<<< HEAD
-See the [FAQ](docs/faq.md) for answers to Frequently Asked Questions about Scorecards.
-=======
-See the [FAQ](docs/faq.md) for answers to Frequently Asked Questions about Scorecard.
->>>>>>> 93900aca
+See the [FAQ](docs/faq.md) for answers to Frequently Asked Questions about Scorecard.