--- conflicted
+++ resolved
@@ -25,11 +25,7 @@
     runs-on: ubuntu-latest
     steps:
       - name: Harden Runner
-<<<<<<< HEAD
-        uses: step-security/harden-runner@ebacdc22ef6c2cfb85ee5ded8f2e640f4c776dd5 # v1
-=======
         uses: step-security/harden-runner@18bf8ad2ca49c14cbb28b91346d626ccfb00c518 # v1
->>>>>>> 93900aca
         with:
           egress-policy: audit # TODO: change to 'egress-policy: block' after couple of runs
 
@@ -42,29 +38,17 @@
     needs: [approve]
     steps:
       - name: Harden Runner
-<<<<<<< HEAD
-        uses: step-security/harden-runner@ebacdc22ef6c2cfb85ee5ded8f2e640f4c776dd5 # v1
-=======
         uses: step-security/harden-runner@18bf8ad2ca49c14cbb28b91346d626ccfb00c518 # v1
->>>>>>> 93900aca
         with:
           egress-policy: audit # TODO: change to 'egress-policy: block' after couple of runs
 
       - name: pull_request actions/checkout
-<<<<<<< HEAD
-        uses: actions/checkout@93ea575cb5d8a053eaa0ac8fa3b40d7e05a33cc8 # v2.3.4
-=======
         uses: actions/checkout@ac593985615ec2ede58e132d2e21d2b1cbd6127c # v2.3.4
->>>>>>> 93900aca
         with:
           ref: ${{ github.event.pull_request.head.sha }}
 
       - name: setup-go
-<<<<<<< HEAD
-        uses: actions/setup-go@c4a742cab115ed795e34d4513e2cf7d472deb55f # v2.2.0
-=======
         uses: actions/setup-go@6edd4406fa81c3da01a34fa6f6343087c207a568 # v2.2.0
->>>>>>> 93900aca
         with:
           go-version: '1.19'
           check-latest: true
@@ -74,11 +58,7 @@
             go mod download
 
       - name: Run GITHUB_TOKEN E2E  #using retry because the GitHub token is being throttled.
-<<<<<<< HEAD
-        uses: nick-invision/retry@3e91a01664abd3c5cd539100d10d33b9c5b68482
-=======
         uses: nick-invision/retry@943e742917ac94714d2f408a0e8320f2d1fcafcd
->>>>>>> 93900aca
         env:
           GITHUB_AUTH_TOKEN: ${{ secrets.GITHUB_TOKEN }}
           GITLAB_AUTH_TOKEN: ${{ secrets.GITLAB_TOKEN }}
@@ -89,11 +69,7 @@
           command: make e2e-gh-token
 
       - name: Run PAT E2E  #using retry because the GitHub token is being throttled.
-<<<<<<< HEAD
-        uses: nick-invision/retry@3e91a01664abd3c5cd539100d10d33b9c5b68482
-=======
         uses: nick-invision/retry@943e742917ac94714d2f408a0e8320f2d1fcafcd
->>>>>>> 93900aca
         env:
           GITHUB_AUTH_TOKEN: ${{ secrets.GH_AUTH_TOKEN }}
         with:
@@ -102,28 +78,14 @@
           timeout_minutes: 30
           command: make e2e-pat
 
-      - name: Run attestor e2e  #using retry because the GitHub token is being throttled.
-        uses: nick-invision/retry@3e91a01664abd3c5cd539100d10d33b9c5b68482
-        env:
-          GITHUB_AUTH_TOKEN: ${{ secrets.GH_AUTH_TOKEN }}
-        with:
-          max_attempts: 3
-          retry_on: error
-          timeout_minutes: 10
-          command: make e2e-attestor
-
       - name: codecov
         uses: codecov/codecov-action@81cd2dc8148241f03f5839d295e000b8f761e378 # 2.1.0
         with:
-         files: ./e2e-coverage.out,./attestor/e2e/e2e-coverage.out
+         files: ./e2e-coverage.out
          verbose: true
 
       - name: find comment
-<<<<<<< HEAD
-        uses: peter-evans/find-comment@b657a70ff16d17651703a84bee1cb9ad9d2be2ea # v2.0.1
-=======
         uses: peter-evans/find-comment@85a676a52594b4481e0532825a2d8906ef96dac2 # v2.2.1
->>>>>>> 93900aca
         id: fc
         with:
           issue-number: ${{ github.event.pull_request.number || github.event.client_payload.pull_request.number }}
