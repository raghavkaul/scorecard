--- conflicted
+++ resolved
@@ -26,11 +26,7 @@
     runs-on: ubuntu-latest
     steps:
     - name: Harden Runner
-<<<<<<< HEAD
-      uses: step-security/harden-runner@ebacdc22ef6c2cfb85ee5ded8f2e640f4c776dd5 # v1
-=======
       uses: step-security/harden-runner@18bf8ad2ca49c14cbb28b91346d626ccfb00c518 # v1
->>>>>>> 93900aca
       with:
         egress-policy: audit # TODO: change to 'egress-policy: block' after couple of runs
 
