--- conflicted
+++ resolved
@@ -15,11 +15,7 @@
       ldflags: ${{ steps.ldflags.outputs.value }}
     steps:
       - id: checkout
-<<<<<<< HEAD
-        uses: actions/checkout@93ea575cb5d8a053eaa0ac8fa3b40d7e05a33cc8 # v2.3.4
-=======
         uses: actions/checkout@ac593985615ec2ede58e132d2e21d2b1cbd6127c # v2.3.4
->>>>>>> 93900aca
         with:
           fetch-depth: 0
       - id: ldflags
