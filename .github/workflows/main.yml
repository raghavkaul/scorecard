# Copyright 2021 OpenSSF Scorecard Authors
#
# Licensed under the Apache License, Version 2.0 (the "License");
# you may not use this file except in compliance with the License.
# You may obtain a copy of the License at
#
#      http://www.apache.org/licenses/LICENSE-2.0
#
# Unless required by applicable law or agreed to in writing, software
# distributed under the License is distributed on an "AS IS" BASIS,
# WITHOUT WARRANTIES OR CONDITIONS OF ANY KIND, either express or implied.
# See the License for the specific language governing permissions and
# limitations under the License.

name: build

permissions:
  contents: read

on:
  push:
    branches:
      - main
  pull_request:
    branches:
      - main

env:
  PROTOC_VERSION: 3.17.3
  GO_VERSION: 1.19

jobs:
  unit-test:
    name: unit-test
    runs-on: ubuntu-latest
    permissions:
      contents: read
    steps:
     - name: Harden Runner
<<<<<<< HEAD
       uses: step-security/harden-runner@ebacdc22ef6c2cfb85ee5ded8f2e640f4c776dd5 # v1
=======
       uses: step-security/harden-runner@18bf8ad2ca49c14cbb28b91346d626ccfb00c518 # v1
>>>>>>> 93900aca
       with:
         egress-policy: audit # TODO: change to 'egress-policy: block' after couple of runs

     - name: Cache builds
       # https://github.com/mvdan/github-actions-golang#how-do-i-set-up-caching-between-builds
<<<<<<< HEAD
       uses: actions/cache@9b0c1fce7a93df8e3bb8926b0d6e9d89e92f20a7 #v3.0.11
=======
       uses: actions/cache@58c146cc91c5b9e778e71775dfe9bf1442ad9a12 #v3.2.3
>>>>>>> 93900aca
       with:
         path: |
           ~/go/pkg/mod
           ~/.cache/go-build
           ~/Library/Caches/go-build
           %LocalAppData%\go-build
         key: ${{ runner.os }}-go-${{ hashFiles('**/go.sum') }}
         restore-keys: |
           ${{ runner.os }}-go-
     - name: Clone the code
<<<<<<< HEAD
       uses: actions/checkout@93ea575cb5d8a053eaa0ac8fa3b40d7e05a33cc8 # v2.3.4
       with:
          fetch-depth: 0
     - name: Setup Go
       uses: actions/setup-go@c4a742cab115ed795e34d4513e2cf7d472deb55f # v2.2.0
=======
       uses: actions/checkout@ac593985615ec2ede58e132d2e21d2b1cbd6127c # v2.3.4
       with:
          fetch-depth: 0
     - name: Setup Go
       uses: actions/setup-go@6edd4406fa81c3da01a34fa6f6343087c207a568 # v2.2.0
>>>>>>> 93900aca
       with:
         go-version: ${{ env.GO_VERSION }}
         check-latest: true
         cache: true
     - name: Run unit-tests
       run: make unit-test unit-test-attestor
     - name: Upload codecoverage
       uses: codecov/codecov-action@81cd2dc8148241f03f5839d295e000b8f761e378 # 2.1.0
       with:
         files: ./unit-coverage.out,./attestor/unit-coverage.out
         verbose: true
  generate-mocks:
    name: generate-mocks
    runs-on: ubuntu-latest
    permissions:
      contents: read
    steps:
     - name: Harden Runner
<<<<<<< HEAD
       uses: step-security/harden-runner@ebacdc22ef6c2cfb85ee5ded8f2e640f4c776dd5 # v1
=======
       uses: step-security/harden-runner@18bf8ad2ca49c14cbb28b91346d626ccfb00c518 # v1
>>>>>>> 93900aca
       with:
         egress-policy: audit # TODO: change to 'egress-policy: block' after couple of runs

     - name: Install Protoc
       uses: arduino/setup-protoc@64c0c85d18e984422218383b81c52f8b077404d3 # v1.1.2
       with:
        version: ${{ env.PROTOC_VERSION }}
        repo-token: ${{ secrets.GITHUB_TOKEN }}
     - name: Cache builds
       # https://github.com/mvdan/github-actions-golang#how-do-i-set-up-caching-between-builds
<<<<<<< HEAD
       uses: actions/cache@9b0c1fce7a93df8e3bb8926b0d6e9d89e92f20a7 # v3.0.11
=======
       uses: actions/cache@58c146cc91c5b9e778e71775dfe9bf1442ad9a12 # v3.2.3
>>>>>>> 93900aca
       with:
         path: |
           ~/go/pkg/mod
           ~/.cache/go-build
           ~/Library/Caches/go-build
           %LocalAppData%\go-build
         key: ${{ runner.os }}-go-${{ hashFiles('**/go.sum') }}
         restore-keys: |
           ${{ runner.os }}-go-
     - name: Clone the code
<<<<<<< HEAD
       uses: actions/checkout@93ea575cb5d8a053eaa0ac8fa3b40d7e05a33cc8 # v2.3.4
       with:
          fetch-depth: 0
     - name: Setup Go
       uses: actions/setup-go@c4a742cab115ed795e34d4513e2cf7d472deb55f # v2.2.0
=======
       uses: actions/checkout@ac593985615ec2ede58e132d2e21d2b1cbd6127c # v2.3.4
       with:
          fetch-depth: 0
     - name: Setup Go
       uses: actions/setup-go@6edd4406fa81c3da01a34fa6f6343087c207a568 # v2.2.0
>>>>>>> 93900aca
       with:
         go-version: ${{ env.GO_VERSION }}
         check-latest: true
         cache: true
     - name: generate mocks
<<<<<<< HEAD
       uses: nick-invision/retry@3e91a01664abd3c5cd539100d10d33b9c5b68482
=======
       uses: nick-invision/retry@943e742917ac94714d2f408a0e8320f2d1fcafcd
>>>>>>> 93900aca
       with:
          max_attempts: 3
          retry_on: error
          timeout_minutes: 30
          command: |
            go env -w GOFLAGS=-mod=mod
            make install
            make generate-mocks
  generate-docs:
    name: generate-docs
    runs-on: ubuntu-latest
    permissions:
      contents: read
    steps:
     - name: Harden Runner
<<<<<<< HEAD
       uses: step-security/harden-runner@ebacdc22ef6c2cfb85ee5ded8f2e640f4c776dd5 # v1
=======
       uses: step-security/harden-runner@18bf8ad2ca49c14cbb28b91346d626ccfb00c518 # v1
>>>>>>> 93900aca
       with:
         egress-policy: audit # TODO: change to 'egress-policy: block' after couple of runs

     - name: Install Protoc
       uses: arduino/setup-protoc@64c0c85d18e984422218383b81c52f8b077404d3 # v1.1.2
       with:
        version: ${{ env.PROTOC_VERSION }}
        repo-token: ${{ secrets.GITHUB_TOKEN }}
     - name: Cache builds
       # https://github.com/mvdan/github-actions-golang#how-do-i-set-up-caching-between-builds
<<<<<<< HEAD
       uses: actions/cache@9b0c1fce7a93df8e3bb8926b0d6e9d89e92f20a7 # v3.0.11
=======
       uses: actions/cache@58c146cc91c5b9e778e71775dfe9bf1442ad9a12 # v3.2.3
>>>>>>> 93900aca
       with:
         path: |
           ~/go/pkg/mod
           ~/.cache/go-build
           ~/Library/Caches/go-build
           %LocalAppData%\go-build
         key: ${{ runner.os }}-go-${{ hashFiles('**/go.sum') }}
         restore-keys: |
           ${{ runner.os }}-go-
     - name: Clone the code
<<<<<<< HEAD
       uses: actions/checkout@93ea575cb5d8a053eaa0ac8fa3b40d7e05a33cc8 # v2.3.4
       with:
          fetch-depth: 0
     - name: Setup Go
       uses: actions/setup-go@c4a742cab115ed795e34d4513e2cf7d472deb55f # v2.2.0
=======
       uses: actions/checkout@ac593985615ec2ede58e132d2e21d2b1cbd6127c # v2.3.4
       with:
          fetch-depth: 0
     - name: Setup Go
       uses: actions/setup-go@6edd4406fa81c3da01a34fa6f6343087c207a568 # v2.2.0
>>>>>>> 93900aca
       with:
         go-version: ${{ env.GO_VERSION }}
         check-latest: true
         cache: true
     - name: generate docs
<<<<<<< HEAD
       uses: nick-invision/retry@3e91a01664abd3c5cd539100d10d33b9c5b68482
=======
       uses: nick-invision/retry@943e742917ac94714d2f408a0e8320f2d1fcafcd
>>>>>>> 93900aca
       with:
          max_attempts: 3
          retry_on: error
          timeout_minutes: 30
          command: |
            go env -w GOFLAGS=-mod=mod
            make generate-docs
  build-proto:
    name: build-proto
    runs-on: ubuntu-latest
    permissions:
      contents: read
    steps:
     - name: Harden Runner
<<<<<<< HEAD
       uses: step-security/harden-runner@ebacdc22ef6c2cfb85ee5ded8f2e640f4c776dd5 # v1
=======
       uses: step-security/harden-runner@18bf8ad2ca49c14cbb28b91346d626ccfb00c518 # v1
>>>>>>> 93900aca
       with:
         egress-policy: audit # TODO: change to 'egress-policy: block' after couple of runs

     - name: Install Protoc
       uses: arduino/setup-protoc@64c0c85d18e984422218383b81c52f8b077404d3 # v1.1.2
       with:
        version: ${{ env.PROTOC_VERSION }}
        repo-token: ${{ secrets.GITHUB_TOKEN }}
     - name: Clone the code
<<<<<<< HEAD
       uses: actions/checkout@93ea575cb5d8a053eaa0ac8fa3b40d7e05a33cc8 # v2.3.4
       with:
          fetch-depth: 0
     - name: Setup Go
       uses: actions/setup-go@c4a742cab115ed795e34d4513e2cf7d472deb55f # v2.2.0
=======
       uses: actions/checkout@ac593985615ec2ede58e132d2e21d2b1cbd6127c # v2.3.4
       with:
          fetch-depth: 0
     - name: Setup Go
       uses: actions/setup-go@6edd4406fa81c3da01a34fa6f6343087c207a568 # v2.2.0
>>>>>>> 93900aca
       with:
         go-version: ${{ env.GO_VERSION }}
         check-latest: true
         cache: true
     - name: build-proto
<<<<<<< HEAD
       uses: nick-invision/retry@3e91a01664abd3c5cd539100d10d33b9c5b68482
=======
       uses: nick-invision/retry@943e742917ac94714d2f408a0e8320f2d1fcafcd
>>>>>>> 93900aca
       with:
          max_attempts: 3
          retry_on: error
          timeout_minutes: 30
          command: |
            go env -w GOFLAGS=-mod=mod
            make build-proto
  build-scorecard:
    name: build-scorecard
    runs-on: ubuntu-latest
    needs: build-proto
    permissions:
      contents: read
    steps:
     - name: Harden Runner
<<<<<<< HEAD
       uses: step-security/harden-runner@ebacdc22ef6c2cfb85ee5ded8f2e640f4c776dd5 # v1
=======
       uses: step-security/harden-runner@18bf8ad2ca49c14cbb28b91346d626ccfb00c518 # v1
>>>>>>> 93900aca
       with:
         egress-policy: audit # TODO: change to 'egress-policy: block' after couple of runs

     - name: Install Protoc
       uses: arduino/setup-protoc@64c0c85d18e984422218383b81c52f8b077404d3 # v1.1.2
       with:
        version: ${{ env.PROTOC_VERSION }}
        repo-token: ${{ secrets.GITHUB_TOKEN }}
     - name: Cache builds
       # https://github.com/mvdan/github-actions-golang#how-do-i-set-up-caching-between-builds
<<<<<<< HEAD
       uses: actions/cache@9b0c1fce7a93df8e3bb8926b0d6e9d89e92f20a7 # v3.0.11
=======
       uses: actions/cache@58c146cc91c5b9e778e71775dfe9bf1442ad9a12 # v3.2.3
>>>>>>> 93900aca
       with:
         path: |
           ~/go/pkg/mod
           ~/.cache/go-build
           ~/Library/Caches/go-build
           %LocalAppData%\go-build
         key: ${{ runner.os }}-go-${{ hashFiles('**/go.sum') }}
         restore-keys: |
           ${{ runner.os }}-go-
     - name: Clone the code
<<<<<<< HEAD
       uses: actions/checkout@93ea575cb5d8a053eaa0ac8fa3b40d7e05a33cc8 # v2.3.4
       with:
          fetch-depth: 0
     - name: Setup Go
       uses: actions/setup-go@c4a742cab115ed795e34d4513e2cf7d472deb55f # v2.2.0
=======
       uses: actions/checkout@ac593985615ec2ede58e132d2e21d2b1cbd6127c # v2.3.4
       with:
          fetch-depth: 0
     - name: Setup Go
       uses: actions/setup-go@6edd4406fa81c3da01a34fa6f6343087c207a568 # v2.2.0
>>>>>>> 93900aca
       with:
         go-version: ${{ env.GO_VERSION }}
         check-latest: true
         cache: true
     - name: Run build
<<<<<<< HEAD
       uses: nick-invision/retry@3e91a01664abd3c5cd539100d10d33b9c5b68482
=======
       uses: nick-invision/retry@943e742917ac94714d2f408a0e8320f2d1fcafcd
>>>>>>> 93900aca
       with:
          max_attempts: 3
          retry_on: error
          timeout_minutes: 30
          command: |
            go env -w GOFLAGS=-mod=mod
            make build-scorecard
  build-controller:
    name: build-controller
    runs-on: ubuntu-latest
    needs: build-proto
    permissions:
      contents: read
    steps:
     - name: Harden Runner
<<<<<<< HEAD
       uses: step-security/harden-runner@ebacdc22ef6c2cfb85ee5ded8f2e640f4c776dd5 # v1
=======
       uses: step-security/harden-runner@18bf8ad2ca49c14cbb28b91346d626ccfb00c518 # v1
>>>>>>> 93900aca
       with:
         egress-policy: audit # TODO: change to 'egress-policy: block' after couple of runs

     - name: Install Protoc
       uses: arduino/setup-protoc@64c0c85d18e984422218383b81c52f8b077404d3 # v1.1.2
       with:
        version: ${{ env.PROTOC_VERSION }}
        repo-token: ${{ secrets.GITHUB_TOKEN }}
     - name: Cache builds
       # https://github.com/mvdan/github-actions-golang#how-do-i-set-up-caching-between-builds
<<<<<<< HEAD
       uses: actions/cache@9b0c1fce7a93df8e3bb8926b0d6e9d89e92f20a7 # v3.0.11
=======
       uses: actions/cache@58c146cc91c5b9e778e71775dfe9bf1442ad9a12 # v3.2.3
>>>>>>> 93900aca
       with:
         path: |
           ~/go/pkg/mod
           ~/.cache/go-build
           ~/Library/Caches/go-build
           %LocalAppData%\go-build
         key: ${{ runner.os }}-go-${{ hashFiles('**/go.sum') }}
         restore-keys: |
           ${{ runner.os }}-go-
     - name: Clone the code
<<<<<<< HEAD
       uses: actions/checkout@93ea575cb5d8a053eaa0ac8fa3b40d7e05a33cc8 # v2.3.4
       with:
          fetch-depth: 0
     - name: Setup Go
       uses: actions/setup-go@c4a742cab115ed795e34d4513e2cf7d472deb55f # v2.2.0
=======
       uses: actions/checkout@ac593985615ec2ede58e132d2e21d2b1cbd6127c # v2.3.4
       with:
          fetch-depth: 0
     - name: Setup Go
       uses: actions/setup-go@6edd4406fa81c3da01a34fa6f6343087c207a568 # v2.2.0
>>>>>>> 93900aca
       with:
         go-version: ${{ env.GO_VERSION }}
         check-latest: true
         cache: true
     - name: build cron
<<<<<<< HEAD
       uses: nick-invision/retry@3e91a01664abd3c5cd539100d10d33b9c5b68482
=======
       uses: nick-invision/retry@943e742917ac94714d2f408a0e8320f2d1fcafcd
>>>>>>> 93900aca
       with:
          max_attempts: 3
          retry_on: error
          timeout_minutes: 30
          command: |
            go env -w GOFLAGS=-mod=mod
            make build-controller
  build-worker:
    name: build-worker
    runs-on: ubuntu-latest
    needs: build-proto
    permissions:
      contents: read
    steps:
     - name: Harden Runner
<<<<<<< HEAD
       uses: step-security/harden-runner@ebacdc22ef6c2cfb85ee5ded8f2e640f4c776dd5 # v1
=======
       uses: step-security/harden-runner@18bf8ad2ca49c14cbb28b91346d626ccfb00c518 # v1
>>>>>>> 93900aca
       with:
         egress-policy: audit # TODO: change to 'egress-policy: block' after couple of runs

     - name: Install Protoc
       uses: arduino/setup-protoc@64c0c85d18e984422218383b81c52f8b077404d3 # v1.1.2
       with:
        version: ${{ env.PROTOC_VERSION }}
        repo-token: ${{ secrets.GITHUB_TOKEN }}
     - name: Cache builds
       # https://github.com/mvdan/github-actions-golang#how-do-i-set-up-caching-between-builds
<<<<<<< HEAD
       uses: actions/cache@9b0c1fce7a93df8e3bb8926b0d6e9d89e92f20a7 # v3.0.11
=======
       uses: actions/cache@58c146cc91c5b9e778e71775dfe9bf1442ad9a12 # v3.2.3
>>>>>>> 93900aca
       with:
         path: |
           ~/go/pkg/mod
           ~/.cache/go-build
           ~/Library/Caches/go-build
           %LocalAppData%\go-build
         key: ${{ runner.os }}-go-${{ hashFiles('**/go.sum') }}
         restore-keys: |
           ${{ runner.os }}-go-
     - name: Clone the code
<<<<<<< HEAD
       uses: actions/checkout@93ea575cb5d8a053eaa0ac8fa3b40d7e05a33cc8 # v2.3.4
       with:
          fetch-depth: 0
     - name: Setup Go
       uses: actions/setup-go@c4a742cab115ed795e34d4513e2cf7d472deb55f # v2.2.0
=======
       uses: actions/checkout@ac593985615ec2ede58e132d2e21d2b1cbd6127c # v2.3.4
       with:
          fetch-depth: 0
     - name: Setup Go
       uses: actions/setup-go@6edd4406fa81c3da01a34fa6f6343087c207a568 # v2.2.0
>>>>>>> 93900aca
       with:
         go-version: ${{ env.GO_VERSION }}
         check-latest: true
         cache: true
     - name: build worker
<<<<<<< HEAD
       uses: nick-invision/retry@3e91a01664abd3c5cd539100d10d33b9c5b68482
=======
       uses: nick-invision/retry@943e742917ac94714d2f408a0e8320f2d1fcafcd
>>>>>>> 93900aca
       with:
          max_attempts: 3
          retry_on: error
          timeout_minutes: 30
          command: |
            go env -w GOFLAGS=-mod=mod
            make build-worker
  build-cii-worker:
    name: build-cii-worker
    runs-on: ubuntu-latest
    needs: build-proto
    permissions:
      contents: read
    steps:
     - name: Harden Runner
<<<<<<< HEAD
       uses: step-security/harden-runner@ebacdc22ef6c2cfb85ee5ded8f2e640f4c776dd5 # v1
=======
       uses: step-security/harden-runner@18bf8ad2ca49c14cbb28b91346d626ccfb00c518 # v1
>>>>>>> 93900aca
       with:
         egress-policy: audit # TODO: change to 'egress-policy: block' after couple of runs

     - name: Install Protoc
       uses: arduino/setup-protoc@64c0c85d18e984422218383b81c52f8b077404d3 # v1.1.2
       with:
        version: ${{ env.PROTOC_VERSION }}
        repo-token: ${{ secrets.GITHUB_TOKEN }}
     - name: Cache builds
       # https://github.com/mvdan/github-actions-golang#how-do-i-set-up-caching-between-builds
<<<<<<< HEAD
       uses: actions/cache@9b0c1fce7a93df8e3bb8926b0d6e9d89e92f20a7 # v3.0.11
=======
       uses: actions/cache@58c146cc91c5b9e778e71775dfe9bf1442ad9a12 # v3.2.3
>>>>>>> 93900aca
       with:
         path: |
           ~/go/pkg/mod
           ~/.cache/go-build
           ~/Library/Caches/go-build
           %LocalAppData%\go-build
         key: ${{ runner.os }}-go-${{ hashFiles('**/go.sum') }}
         restore-keys: |
           ${{ runner.os }}-go-
     - name: Clone the code
<<<<<<< HEAD
       uses: actions/checkout@93ea575cb5d8a053eaa0ac8fa3b40d7e05a33cc8 # v2.3.4
       with:
          fetch-depth: 0
     - name: Setup Go
       uses: actions/setup-go@c4a742cab115ed795e34d4513e2cf7d472deb55f # v2.2.0
=======
       uses: actions/checkout@ac593985615ec2ede58e132d2e21d2b1cbd6127c # v2.3.4
       with:
          fetch-depth: 0
     - name: Setup Go
       uses: actions/setup-go@6edd4406fa81c3da01a34fa6f6343087c207a568 # v2.2.0
>>>>>>> 93900aca
       with:
         go-version: ${{ env.GO_VERSION }}
         check-latest: true
         cache: true
     - name: build cii-worker
<<<<<<< HEAD
       uses: nick-invision/retry@3e91a01664abd3c5cd539100d10d33b9c5b68482
=======
       uses: nick-invision/retry@943e742917ac94714d2f408a0e8320f2d1fcafcd
>>>>>>> 93900aca
       with:
          max_attempts: 3
          retry_on: error
          timeout_minutes: 30
          command: |
            go env -w GOFLAGS=-mod=mod
            make build-cii-worker
  build-shuffler:
    name: build-shuffler
    runs-on: ubuntu-latest
    needs: build-proto
    permissions:
      contents: read
    steps:
     - name: Harden Runner
<<<<<<< HEAD
       uses: step-security/harden-runner@ebacdc22ef6c2cfb85ee5ded8f2e640f4c776dd5 # v1
=======
       uses: step-security/harden-runner@18bf8ad2ca49c14cbb28b91346d626ccfb00c518 # v1
>>>>>>> 93900aca
       with:
         egress-policy: audit # TODO: change to 'egress-policy: block' after couple of runs

     - name: Install Protoc
       uses: arduino/setup-protoc@64c0c85d18e984422218383b81c52f8b077404d3 # v1.1.2
       with:
        version: ${{ env.PROTOC_VERSION }}
        repo-token: ${{ secrets.GITHUB_TOKEN }}
     - name: Cache builds
       # https://github.com/mvdan/github-actions-golang#how-do-i-set-up-caching-between-builds
<<<<<<< HEAD
       uses: actions/cache@9b0c1fce7a93df8e3bb8926b0d6e9d89e92f20a7 # v3.0.11
=======
       uses: actions/cache@58c146cc91c5b9e778e71775dfe9bf1442ad9a12 # v3.2.3
>>>>>>> 93900aca
       with:
         path: |
           ~/go/pkg/mod
           ~/.cache/go-build
           ~/Library/Caches/go-build
           %LocalAppData%\go-build
         key: ${{ runner.os }}-go-${{ hashFiles('**/go.sum') }}
         restore-keys: |
           ${{ runner.os }}-go-
     - name: Clone the code
<<<<<<< HEAD
       uses: actions/checkout@93ea575cb5d8a053eaa0ac8fa3b40d7e05a33cc8 # v2.3.4
       with:
          fetch-depth: 0
     - name: Setup Go
       uses: actions/setup-go@c4a742cab115ed795e34d4513e2cf7d472deb55f # v2.2.0
=======
       uses: actions/checkout@ac593985615ec2ede58e132d2e21d2b1cbd6127c # v2.3.4
       with:
          fetch-depth: 0
     - name: Setup Go
       uses: actions/setup-go@6edd4406fa81c3da01a34fa6f6343087c207a568 # v2.2.0
>>>>>>> 93900aca
       with:
         go-version: ${{ env.GO_VERSION }}
         check-latest: true
         cache: true
     - name: build shuffler
<<<<<<< HEAD
       uses: nick-invision/retry@3e91a01664abd3c5cd539100d10d33b9c5b68482
=======
       uses: nick-invision/retry@943e742917ac94714d2f408a0e8320f2d1fcafcd
>>>>>>> 93900aca
       with:
          max_attempts: 3
          retry_on: error
          timeout_minutes: 30
          command: |
            go env -w GOFLAGS=-mod=mod
            make build-shuffler
  build-bq-transfer:
    name: build-bq-transfer
    runs-on: ubuntu-latest
    needs: build-proto
    permissions:
      contents: read
    steps:
     - name: Harden Runner
<<<<<<< HEAD
       uses: step-security/harden-runner@ebacdc22ef6c2cfb85ee5ded8f2e640f4c776dd5 # v1
=======
       uses: step-security/harden-runner@18bf8ad2ca49c14cbb28b91346d626ccfb00c518 # v1
>>>>>>> 93900aca
       with:
         egress-policy: audit # TODO: change to 'egress-policy: block' after couple of runs

     - name: Install Protoc
       uses: arduino/setup-protoc@64c0c85d18e984422218383b81c52f8b077404d3 # v1.1.2
       with:
        version: ${{ env.PROTOC_VERSION }}
        repo-token: ${{ secrets.GITHUB_TOKEN }}
     - name: Cache builds
       # https://github.com/mvdan/github-actions-golang#how-do-i-set-up-caching-between-builds
<<<<<<< HEAD
       uses: actions/cache@9b0c1fce7a93df8e3bb8926b0d6e9d89e92f20a7 # v3.0.11
=======
       uses: actions/cache@58c146cc91c5b9e778e71775dfe9bf1442ad9a12 # v3.2.3
>>>>>>> 93900aca
       with:
         path: |
           ~/go/pkg/mod
           ~/.cache/go-build
           ~/Library/Caches/go-build
           %LocalAppData%\go-build
         key: ${{ runner.os }}-go-${{ hashFiles('**/go.sum') }}
         restore-keys: |
           ${{ runner.os }}-go-
     - name: Clone the code
<<<<<<< HEAD
       uses: actions/checkout@93ea575cb5d8a053eaa0ac8fa3b40d7e05a33cc8 # v2.3.4
       with:
          fetch-depth: 0
     - name: Setup Go
       uses: actions/setup-go@c4a742cab115ed795e34d4513e2cf7d472deb55f # v2.2.0
=======
       uses: actions/checkout@ac593985615ec2ede58e132d2e21d2b1cbd6127c # v2.3.4
       with:
          fetch-depth: 0
     - name: Setup Go
       uses: actions/setup-go@6edd4406fa81c3da01a34fa6f6343087c207a568 # v2.2.0
>>>>>>> 93900aca
       with:
         go-version: ${{ env.GO_VERSION }}
         check-latest: true
         cache: true
     - name: build bq transfer
<<<<<<< HEAD
       uses: nick-invision/retry@3e91a01664abd3c5cd539100d10d33b9c5b68482
=======
       uses: nick-invision/retry@943e742917ac94714d2f408a0e8320f2d1fcafcd
>>>>>>> 93900aca
       with:
          max_attempts: 3
          retry_on: error
          timeout_minutes: 30
          command: |
            go env -w GOFLAGS=-mod=mod
            make build-bq-transfer
  build-github-server:
    name: build-github-server
    runs-on: ubuntu-latest
    needs: build-proto
    permissions:
      contents: read
    steps:
     - name: Harden Runner
<<<<<<< HEAD
       uses: step-security/harden-runner@ebacdc22ef6c2cfb85ee5ded8f2e640f4c776dd5 # v1
=======
       uses: step-security/harden-runner@18bf8ad2ca49c14cbb28b91346d626ccfb00c518 # v1
>>>>>>> 93900aca
       with:
         egress-policy: audit # TODO: change to 'egress-policy: block' after couple of runs

     - name: Install Protoc
       uses: arduino/setup-protoc@64c0c85d18e984422218383b81c52f8b077404d3 # v1.1.2
       with:
        version: ${{ env.PROTOC_VERSION }}
        repo-token: ${{ secrets.GITHUB_TOKEN }}
     - name: Cache builds
       # https://github.com/mvdan/github-actions-golang#how-do-i-set-up-caching-between-builds
<<<<<<< HEAD
       uses: actions/cache@9b0c1fce7a93df8e3bb8926b0d6e9d89e92f20a7 # v3.0.11
=======
       uses: actions/cache@58c146cc91c5b9e778e71775dfe9bf1442ad9a12 # v3.2.3
>>>>>>> 93900aca
       with:
         path: |
           ~/go/pkg/mod
           ~/.cache/go-build
           ~/Library/Caches/go-build
           %LocalAppData%\go-build
         key: ${{ runner.os }}-go-${{ hashFiles('**/go.sum') }}
         restore-keys: |
           ${{ runner.os }}-go-
     - name: Clone the code
<<<<<<< HEAD
       uses: actions/checkout@93ea575cb5d8a053eaa0ac8fa3b40d7e05a33cc8 # v2.3.4
       with:
          fetch-depth: 0
     - name: Setup Go
       uses: actions/setup-go@c4a742cab115ed795e34d4513e2cf7d472deb55f # v2.2.0
=======
       uses: actions/checkout@ac593985615ec2ede58e132d2e21d2b1cbd6127c # v2.3.4
       with:
          fetch-depth: 0
     - name: Setup Go
       uses: actions/setup-go@6edd4406fa81c3da01a34fa6f6343087c207a568 # v2.2.0
>>>>>>> 93900aca
       with:
         go-version: ${{ env.GO_VERSION }}
         check-latest: true
         cache: true
     - name: build bq transfer
<<<<<<< HEAD
       uses: nick-invision/retry@3e91a01664abd3c5cd539100d10d33b9c5b68482
=======
       uses: nick-invision/retry@943e742917ac94714d2f408a0e8320f2d1fcafcd
>>>>>>> 93900aca
       with:
          max_attempts: 3
          retry_on: error
          timeout_minutes: 30
          command: |
            go env -w GOFLAGS=-mod=mod
            make build-github-server
  build-webhook:
    name: build-webhook
    runs-on: ubuntu-latest
    needs: build-proto
    permissions:
      contents: read
    steps:
     - name: Harden Runner
<<<<<<< HEAD
       uses: step-security/harden-runner@ebacdc22ef6c2cfb85ee5ded8f2e640f4c776dd5 # v1
=======
       uses: step-security/harden-runner@18bf8ad2ca49c14cbb28b91346d626ccfb00c518 # v1
>>>>>>> 93900aca
       with:
         egress-policy: audit # TODO: change to 'egress-policy: block' after couple of runs

     - name: Install Protoc
       uses: arduino/setup-protoc@64c0c85d18e984422218383b81c52f8b077404d3 # v1.1.2
       with:
        version: ${{ env.PROTOC_VERSION }}
        repo-token: ${{ secrets.GITHUB_TOKEN }}
     - name: Cache builds
       # https://github.com/mvdan/github-actions-golang#how-do-i-set-up-caching-between-builds
<<<<<<< HEAD
       uses: actions/cache@9b0c1fce7a93df8e3bb8926b0d6e9d89e92f20a7 # v3.0.11
=======
       uses: actions/cache@58c146cc91c5b9e778e71775dfe9bf1442ad9a12 # v3.2.3
>>>>>>> 93900aca
       with:
         path: |
           ~/go/pkg/mod
           ~/.cache/go-build
           ~/Library/Caches/go-build
           %LocalAppData%\go-build
         key: ${{ runner.os }}-go-${{ hashFiles('**/go.sum') }}
         restore-keys: |
           ${{ runner.os }}-go-
     - name: Clone the code
<<<<<<< HEAD
       uses: actions/checkout@93ea575cb5d8a053eaa0ac8fa3b40d7e05a33cc8 # v2.3.4
       with:
          fetch-depth: 0
     - name: Setup Go
       uses: actions/setup-go@c4a742cab115ed795e34d4513e2cf7d472deb55f # v2.2.0
=======
       uses: actions/checkout@ac593985615ec2ede58e132d2e21d2b1cbd6127c # v2.3.4
       with:
          fetch-depth: 0
     - name: Setup Go
       uses: actions/setup-go@6edd4406fa81c3da01a34fa6f6343087c207a568 # v2.2.0
>>>>>>> 93900aca
       with:
         go-version: ${{ env.GO_VERSION }}
         check-latest: true
         cache: true
     - name: build webhook
<<<<<<< HEAD
       uses: nick-invision/retry@3e91a01664abd3c5cd539100d10d33b9c5b68482
=======
       uses: nick-invision/retry@943e742917ac94714d2f408a0e8320f2d1fcafcd
>>>>>>> 93900aca
       with:
          max_attempts: 3
          retry_on: error
          timeout_minutes: 30
          command: |
            go env -w GOFLAGS=-mod=mod
            make build-webhook
  build-add-script:
    name: build-add-script
    runs-on: ubuntu-latest
    needs: build-proto
    permissions:
      contents: read
    steps:
     - name: Harden Runner
<<<<<<< HEAD
       uses: step-security/harden-runner@ebacdc22ef6c2cfb85ee5ded8f2e640f4c776dd5 # v1
=======
       uses: step-security/harden-runner@18bf8ad2ca49c14cbb28b91346d626ccfb00c518 # v1
>>>>>>> 93900aca
       with:
         egress-policy: audit # TODO: change to 'egress-policy: block' after couple of runs

     - name: Install Protoc
       uses: arduino/setup-protoc@64c0c85d18e984422218383b81c52f8b077404d3 # v1.1.2
       with:
        version: ${{ env.PROTOC_VERSION }}
        repo-token: ${{ secrets.GITHUB_TOKEN }}
     - name: Cache builds
       # https://github.com/mvdan/github-actions-golang#how-do-i-set-up-caching-between-builds
<<<<<<< HEAD
       uses: actions/cache@9b0c1fce7a93df8e3bb8926b0d6e9d89e92f20a7 # v3.0.11
=======
       uses: actions/cache@58c146cc91c5b9e778e71775dfe9bf1442ad9a12 # v3.2.3
>>>>>>> 93900aca
       with:
         path: |
           ~/go/pkg/mod
           ~/.cache/go-build
           ~/Library/Caches/go-build
           %LocalAppData%\go-build
         key: ${{ runner.os }}-go-${{ hashFiles('**/go.sum') }}
         restore-keys: |
           ${{ runner.os }}-go-
     - name: Clone the code
<<<<<<< HEAD
       uses: actions/checkout@93ea575cb5d8a053eaa0ac8fa3b40d7e05a33cc8 # v2.3.4
       with:
          fetch-depth: 0
     - name: Setup Go
       uses: actions/setup-go@c4a742cab115ed795e34d4513e2cf7d472deb55f # v2.2.0
=======
       uses: actions/checkout@ac593985615ec2ede58e132d2e21d2b1cbd6127c # v2.3.4
       with:
          fetch-depth: 0
     - name: Setup Go
       uses: actions/setup-go@6edd4406fa81c3da01a34fa6f6343087c207a568 # v2.2.0
>>>>>>> 93900aca
       with:
         go-version: ${{ env.GO_VERSION }}
         check-latest: true
         cache: true
     - name: build-add-script
<<<<<<< HEAD
       uses: nick-invision/retry@3e91a01664abd3c5cd539100d10d33b9c5b68482
=======
       uses: nick-invision/retry@943e742917ac94714d2f408a0e8320f2d1fcafcd
>>>>>>> 93900aca
       with:
          max_attempts: 3
          retry_on: error
          timeout_minutes: 30
          command: |
            go env -w GOFLAGS=-mod=mod
            make build-add-script
  build-validate-script:
    name: build-validate-script
    runs-on: ubuntu-latest
    needs: build-proto
    permissions:
      contents: read
    steps:
     - name: Harden Runner
<<<<<<< HEAD
       uses: step-security/harden-runner@ebacdc22ef6c2cfb85ee5ded8f2e640f4c776dd5 # v1
=======
       uses: step-security/harden-runner@18bf8ad2ca49c14cbb28b91346d626ccfb00c518 # v1
>>>>>>> 93900aca
       with:
         egress-policy: audit # TODO: change to 'egress-policy: block' after couple of runs

     - name: Install Protoc
       uses: arduino/setup-protoc@64c0c85d18e984422218383b81c52f8b077404d3 # v1.1.2
       with:
        version: ${{ env.PROTOC_VERSION }}
        repo-token: ${{ secrets.GITHUB_TOKEN }}
     - name: Cache builds
       # https://github.com/mvdan/github-actions-golang#how-do-i-set-up-caching-between-builds
<<<<<<< HEAD
       uses: actions/cache@9b0c1fce7a93df8e3bb8926b0d6e9d89e92f20a7 # v3.0.11
=======
       uses: actions/cache@58c146cc91c5b9e778e71775dfe9bf1442ad9a12 # v3.2.3
>>>>>>> 93900aca
       with:
         path: |
           ~/go/pkg/mod
           ~/.cache/go-build
           ~/Library/Caches/go-build
           %LocalAppData%\go-build
         key: ${{ runner.os }}-go-${{ hashFiles('**/go.sum') }}
         restore-keys: |
           ${{ runner.os }}-go-
     - name: Clone the code
<<<<<<< HEAD
       uses: actions/checkout@93ea575cb5d8a053eaa0ac8fa3b40d7e05a33cc8 # v2.3.4
       with:
          fetch-depth: 0
     - name: Setup Go
       uses: actions/setup-go@c4a742cab115ed795e34d4513e2cf7d472deb55f # v2.2.0
=======
       uses: actions/checkout@ac593985615ec2ede58e132d2e21d2b1cbd6127c # v2.3.4
       with:
          fetch-depth: 0
     - name: Setup Go
       uses: actions/setup-go@6edd4406fa81c3da01a34fa6f6343087c207a568 # v2.2.0
>>>>>>> 93900aca
       with:
         go-version: ${{ env.GO_VERSION }}
         check-latest: true
         cache: true
     - name: build-validate-script
<<<<<<< HEAD
       uses: nick-invision/retry@3e91a01664abd3c5cd539100d10d33b9c5b68482
=======
       uses: nick-invision/retry@943e742917ac94714d2f408a0e8320f2d1fcafcd
>>>>>>> 93900aca
       with:
          max_attempts: 3
          retry_on: error
          timeout_minutes: 30
          command: |
            go env -w GOFLAGS=-mod=mod
            make build-validate-script
  build-update-script:
    name: build-update-script
    runs-on: ubuntu-latest
    needs: build-proto
    permissions:
      contents: read
    steps:
     - name: Harden Runner
<<<<<<< HEAD
       uses: step-security/harden-runner@ebacdc22ef6c2cfb85ee5ded8f2e640f4c776dd5 # v1
=======
       uses: step-security/harden-runner@18bf8ad2ca49c14cbb28b91346d626ccfb00c518 # v1
>>>>>>> 93900aca
       with:
         egress-policy: audit # TODO: change to 'egress-policy: block' after couple of runs

     - name: Install Protoc
       uses: arduino/setup-protoc@64c0c85d18e984422218383b81c52f8b077404d3 # v1.1.2
       with:
        version: ${{ env.PROTOC_VERSION }}
        repo-token: ${{ secrets.GITHUB_TOKEN }}
     - name: Cache builds
       # https://github.com/mvdan/github-actions-golang#how-do-i-set-up-caching-between-builds
<<<<<<< HEAD
       uses: actions/cache@9b0c1fce7a93df8e3bb8926b0d6e9d89e92f20a7 # v3.0.11
=======
       uses: actions/cache@58c146cc91c5b9e778e71775dfe9bf1442ad9a12 # v3.2.3
>>>>>>> 93900aca
       with:
         path: |
           ~/go/pkg/mod
           ~/.cache/go-build
           ~/Library/Caches/go-build
           %LocalAppData%\go-build
         key: ${{ runner.os }}-go-${{ hashFiles('**/go.sum') }}
         restore-keys: |
           ${{ runner.os }}-go-
     - name: Clone the code
<<<<<<< HEAD
       uses: actions/checkout@93ea575cb5d8a053eaa0ac8fa3b40d7e05a33cc8 # v2.3.4
       with:
          fetch-depth: 0
     - name: Setup Go
       uses: actions/setup-go@c4a742cab115ed795e34d4513e2cf7d472deb55f # v2.2.0
=======
       uses: actions/checkout@ac593985615ec2ede58e132d2e21d2b1cbd6127c # v2.3.4
       with:
          fetch-depth: 0
     - name: Setup Go
       uses: actions/setup-go@6edd4406fa81c3da01a34fa6f6343087c207a568 # v2.2.0
>>>>>>> 93900aca
       with:
         go-version: ${{ env.GO_VERSION }}
         check-latest: true
         cache: true
     - name: build-validate-script
<<<<<<< HEAD
       uses: nick-invision/retry@3e91a01664abd3c5cd539100d10d33b9c5b68482
=======
       uses: nick-invision/retry@943e742917ac94714d2f408a0e8320f2d1fcafcd
>>>>>>> 93900aca
       with:
          max_attempts: 3
          retry_on: error
          timeout_minutes: 30
          command: |
            go env -w GOFLAGS=-mod=mod
            make build-update-script
  check-linter:
    name: check-linter
    runs-on: ubuntu-latest
    permissions:
      contents: read
    steps:
     - name: Harden Runner
<<<<<<< HEAD
       uses: step-security/harden-runner@ebacdc22ef6c2cfb85ee5ded8f2e640f4c776dd5 # v1
=======
       uses: step-security/harden-runner@18bf8ad2ca49c14cbb28b91346d626ccfb00c518 # v1
>>>>>>> 93900aca
       with:
         egress-policy: audit # TODO: change to 'egress-policy: block' after couple of runs

     - name: Install Protoc
       uses: arduino/setup-protoc@64c0c85d18e984422218383b81c52f8b077404d3 # v1.1.2
       with:
        version: ${{ env.PROTOC_VERSION }}
        repo-token: ${{ secrets.GITHUB_TOKEN }}
     - name: Clone the code
<<<<<<< HEAD
       uses: actions/checkout@93ea575cb5d8a053eaa0ac8fa3b40d7e05a33cc8 # v2.3.4
       with:
          fetch-depth: 0
     - name: Setup Go
       uses: actions/setup-go@c4a742cab115ed795e34d4513e2cf7d472deb55f # v2.2.0
=======
       uses: actions/checkout@ac593985615ec2ede58e132d2e21d2b1cbd6127c # v2.3.4
       with:
          fetch-depth: 0
     - name: Setup Go
       uses: actions/setup-go@6edd4406fa81c3da01a34fa6f6343087c207a568 # v2.2.0
>>>>>>> 93900aca
       with:
         go-version: ${{ env.GO_VERSION }}
         check-latest: true
         cache: true
     - name: Run build
       run: |
            go env -w GOFLAGS=-mod=mod
            make check-linter
  validate-docs:
    name: validate-docs
    runs-on: ubuntu-latest
    permissions:
      contents: read
    steps:
     - name: Harden Runner
<<<<<<< HEAD
       uses: step-security/harden-runner@ebacdc22ef6c2cfb85ee5ded8f2e640f4c776dd5 # v1
=======
       uses: step-security/harden-runner@18bf8ad2ca49c14cbb28b91346d626ccfb00c518 # v1
>>>>>>> 93900aca
       with:
         egress-policy: audit # TODO: change to 'egress-policy: block' after couple of runs

     - name: Cache builds
       # https://github.com/mvdan/github-actions-golang#how-do-i-set-up-caching-between-builds
<<<<<<< HEAD
       uses: actions/cache@9b0c1fce7a93df8e3bb8926b0d6e9d89e92f20a7 # v3.0.11
=======
       uses: actions/cache@58c146cc91c5b9e778e71775dfe9bf1442ad9a12 # v3.2.3
>>>>>>> 93900aca
       with:
         path: |
           ~/go/pkg/mod
           ~/.cache/go-build
           ~/Library/Caches/go-build
           %LocalAppData%\go-build
         key: ${{ runner.os }}-go-${{ hashFiles('**/go.sum') }}
         restore-keys: |
           ${{ runner.os }}-go-
     - name: Clone the code
<<<<<<< HEAD
       uses: actions/checkout@93ea575cb5d8a053eaa0ac8fa3b40d7e05a33cc8 # v2.3.4
       with:
          fetch-depth: 0
     - name: Setup Go
       uses: actions/setup-go@c4a742cab115ed795e34d4513e2cf7d472deb55f # v2.2.0
=======
       uses: actions/checkout@ac593985615ec2ede58e132d2e21d2b1cbd6127c # v2.3.4
       with:
          fetch-depth: 0
     - name: Setup Go
       uses: actions/setup-go@6edd4406fa81c3da01a34fa6f6343087c207a568 # v2.2.0
>>>>>>> 93900aca
       with:
         go-version: ${{ env.GO_VERSION }}
         check-latest: true
         cache: true
     - name: Run build
<<<<<<< HEAD
       uses: nick-invision/retry@3e91a01664abd3c5cd539100d10d33b9c5b68482
=======
       uses: nick-invision/retry@943e742917ac94714d2f408a0e8320f2d1fcafcd
>>>>>>> 93900aca
       with:
          max_attempts: 3
          retry_on: error
          timeout_minutes: 30
          command: |
            go env -w GOFLAGS=-mod=mod
            make validate-docs
  add-projects:
    name: add-projects
    runs-on: ubuntu-latest
    needs: build-proto
    permissions:
      contents: read
    steps:
     - name: Harden Runner
<<<<<<< HEAD
       uses: step-security/harden-runner@ebacdc22ef6c2cfb85ee5ded8f2e640f4c776dd5 # v1
=======
       uses: step-security/harden-runner@18bf8ad2ca49c14cbb28b91346d626ccfb00c518 # v1
>>>>>>> 93900aca
       with:
         egress-policy: audit # TODO: change to 'egress-policy: block' after couple of runs
     - name: Install Protoc
       uses: arduino/setup-protoc@64c0c85d18e984422218383b81c52f8b077404d3 # v1.1.2
       with:
        version: ${{ env.PROTOC_VERSION }}
        repo-token: ${{ secrets.GITHUB_TOKEN }}
     - name: Cache builds
       # https://github.com/mvdan/github-actions-golang#how-do-i-set-up-caching-between-builds
<<<<<<< HEAD
       uses: actions/cache@9b0c1fce7a93df8e3bb8926b0d6e9d89e92f20a7 # v3.0.11
=======
       uses: actions/cache@58c146cc91c5b9e778e71775dfe9bf1442ad9a12 # v3.2.3
>>>>>>> 93900aca
       with:
         path: |
           ~/go/pkg/mod
           ~/.cache/go-build
           ~/Library/Caches/go-build
           %LocalAppData%\go-build
         key: ${{ runner.os }}-go-${{ hashFiles('**/go.sum') }}
         restore-keys: |
           ${{ runner.os }}-go-
     - name: Clone the code
<<<<<<< HEAD
       uses: actions/checkout@93ea575cb5d8a053eaa0ac8fa3b40d7e05a33cc8 # v2.3.4
       with:
          fetch-depth: 0
     - name: Setup Go
       uses: actions/setup-go@c4a742cab115ed795e34d4513e2cf7d472deb55f # v2.2.0
=======
       uses: actions/checkout@ac593985615ec2ede58e132d2e21d2b1cbd6127c # v2.3.4
       with:
          fetch-depth: 0
     - name: Setup Go
       uses: actions/setup-go@6edd4406fa81c3da01a34fa6f6343087c207a568 # v2.2.0
>>>>>>> 93900aca
       with:
         go-version: ${{ env.GO_VERSION }}
         check-latest: true
         cache: true
     - name: Run build
<<<<<<< HEAD
       uses: nick-invision/retry@3e91a01664abd3c5cd539100d10d33b9c5b68482
=======
       uses: nick-invision/retry@943e742917ac94714d2f408a0e8320f2d1fcafcd
>>>>>>> 93900aca
       with:
          max_attempts: 3
          retry_on: error
          timeout_minutes: 30
          command: |
            go env -w GOFLAGS=-mod=mod
            make add-projects
  validate-projects:
    name: validate-projects
    runs-on: ubuntu-latest
    permissions:
      contents: read
    steps:
     - name: Harden Runner
<<<<<<< HEAD
       uses: step-security/harden-runner@ebacdc22ef6c2cfb85ee5ded8f2e640f4c776dd5 # v1
=======
       uses: step-security/harden-runner@18bf8ad2ca49c14cbb28b91346d626ccfb00c518 # v1
>>>>>>> 93900aca
       with:
         egress-policy: audit # TODO: change to 'egress-policy: block' after couple of runs

     - name: Install Protoc
       uses: arduino/setup-protoc@64c0c85d18e984422218383b81c52f8b077404d3 # v1.1.2
       with:
        version: ${{ env.PROTOC_VERSION }}
        repo-token: ${{ secrets.GITHUB_TOKEN }}
     - name: Clone the code
<<<<<<< HEAD
       uses: actions/checkout@93ea575cb5d8a053eaa0ac8fa3b40d7e05a33cc8 # v2.3.4
       with:
          fetch-depth: 0
     - name: Setup Go
       uses: actions/setup-go@c4a742cab115ed795e34d4513e2cf7d472deb55f # v2.2.0
=======
       uses: actions/checkout@ac593985615ec2ede58e132d2e21d2b1cbd6127c # v2.3.4
       with:
          fetch-depth: 0
     - name: Setup Go
       uses: actions/setup-go@6edd4406fa81c3da01a34fa6f6343087c207a568 # v2.2.0
>>>>>>> 93900aca
       with:
         go-version: ${{ env.GO_VERSION }}
         check-latest: true
         cache: true
     - name: Run build
<<<<<<< HEAD
       uses: nick-invision/retry@3e91a01664abd3c5cd539100d10d33b9c5b68482
=======
       uses: nick-invision/retry@943e742917ac94714d2f408a0e8320f2d1fcafcd
>>>>>>> 93900aca
       with:
          max_attempts: 3
          retry_on: error
          timeout_minutes: 30
          command: |
            go env -w GOFLAGS=-mod=mod
            make validate-projects
  license-check:
    name: license boilerplate check
    runs-on: ubuntu-latest
    permissions:
      contents: read
    steps:
      - name: Harden Runner
<<<<<<< HEAD
        uses: step-security/harden-runner@ebacdc22ef6c2cfb85ee5ded8f2e640f4c776dd5 # v1
        with:
          egress-policy: audit # TODO: change to 'egress-policy: block' after couple of runs

      - uses: actions/checkout@93ea575cb5d8a053eaa0ac8fa3b40d7e05a33cc8 # v2.3.4
      - uses: actions/setup-go@c4a742cab115ed795e34d4513e2cf7d472deb55f # v2.2.0
=======
        uses: step-security/harden-runner@18bf8ad2ca49c14cbb28b91346d626ccfb00c518 # v1
        with:
          egress-policy: audit # TODO: change to 'egress-policy: block' after couple of runs

      - uses: actions/checkout@ac593985615ec2ede58e132d2e21d2b1cbd6127c # v2.3.4
      - uses: actions/setup-go@6edd4406fa81c3da01a34fa6f6343087c207a568 # v2.2.0
>>>>>>> 93900aca
        with:
          go-version: ${{ env.GO_VERSION }}
          check-latest: true
          cache: true
      - name: Check license headers
        run: |
          go env -w GOFLAGS=-mod=mod
          go install github.com/google/addlicense@2fe3ee94479d08be985a84861de4e6b06a1c7208
          addlicense -ignore "**/script-empty.sh" -ignore "testdata/**" -ignore "**/testdata/**" -l apache -c 'OpenSSF Scorecard Authors' -v *
          git diff --exit-code<|MERGE_RESOLUTION|>--- conflicted
+++ resolved
@@ -37,54 +37,38 @@
       contents: read
     steps:
      - name: Harden Runner
-<<<<<<< HEAD
-       uses: step-security/harden-runner@ebacdc22ef6c2cfb85ee5ded8f2e640f4c776dd5 # v1
-=======
-       uses: step-security/harden-runner@18bf8ad2ca49c14cbb28b91346d626ccfb00c518 # v1
->>>>>>> 93900aca
-       with:
-         egress-policy: audit # TODO: change to 'egress-policy: block' after couple of runs
-
-     - name: Cache builds
-       # https://github.com/mvdan/github-actions-golang#how-do-i-set-up-caching-between-builds
-<<<<<<< HEAD
-       uses: actions/cache@9b0c1fce7a93df8e3bb8926b0d6e9d89e92f20a7 #v3.0.11
-=======
+       uses: step-security/harden-runner@18bf8ad2ca49c14cbb28b91346d626ccfb00c518 # v1
+       with:
+         egress-policy: audit # TODO: change to 'egress-policy: block' after couple of runs
+
+     - name: Cache builds
+       # https://github.com/mvdan/github-actions-golang#how-do-i-set-up-caching-between-builds
        uses: actions/cache@58c146cc91c5b9e778e71775dfe9bf1442ad9a12 #v3.2.3
->>>>>>> 93900aca
-       with:
-         path: |
-           ~/go/pkg/mod
-           ~/.cache/go-build
-           ~/Library/Caches/go-build
-           %LocalAppData%\go-build
-         key: ${{ runner.os }}-go-${{ hashFiles('**/go.sum') }}
-         restore-keys: |
-           ${{ runner.os }}-go-
-     - name: Clone the code
-<<<<<<< HEAD
-       uses: actions/checkout@93ea575cb5d8a053eaa0ac8fa3b40d7e05a33cc8 # v2.3.4
-       with:
-          fetch-depth: 0
-     - name: Setup Go
-       uses: actions/setup-go@c4a742cab115ed795e34d4513e2cf7d472deb55f # v2.2.0
-=======
-       uses: actions/checkout@ac593985615ec2ede58e132d2e21d2b1cbd6127c # v2.3.4
-       with:
-          fetch-depth: 0
-     - name: Setup Go
-       uses: actions/setup-go@6edd4406fa81c3da01a34fa6f6343087c207a568 # v2.2.0
->>>>>>> 93900aca
+       with:
+         path: |
+           ~/go/pkg/mod
+           ~/.cache/go-build
+           ~/Library/Caches/go-build
+           %LocalAppData%\go-build
+         key: ${{ runner.os }}-go-${{ hashFiles('**/go.sum') }}
+         restore-keys: |
+           ${{ runner.os }}-go-
+     - name: Clone the code
+       uses: actions/checkout@ac593985615ec2ede58e132d2e21d2b1cbd6127c # v2.3.4
+       with:
+          fetch-depth: 0
+     - name: Setup Go
+       uses: actions/setup-go@6edd4406fa81c3da01a34fa6f6343087c207a568 # v2.2.0
        with:
          go-version: ${{ env.GO_VERSION }}
          check-latest: true
          cache: true
      - name: Run unit-tests
-       run: make unit-test unit-test-attestor
+       run: make unit-test
      - name: Upload codecoverage
        uses: codecov/codecov-action@81cd2dc8148241f03f5839d295e000b8f761e378 # 2.1.0
        with:
-         files: ./unit-coverage.out,./attestor/unit-coverage.out
+         files: ./unit-coverage.out
          verbose: true
   generate-mocks:
     name: generate-mocks
@@ -93,59 +77,39 @@
       contents: read
     steps:
      - name: Harden Runner
-<<<<<<< HEAD
-       uses: step-security/harden-runner@ebacdc22ef6c2cfb85ee5ded8f2e640f4c776dd5 # v1
-=======
-       uses: step-security/harden-runner@18bf8ad2ca49c14cbb28b91346d626ccfb00c518 # v1
->>>>>>> 93900aca
-       with:
-         egress-policy: audit # TODO: change to 'egress-policy: block' after couple of runs
-
-     - name: Install Protoc
-       uses: arduino/setup-protoc@64c0c85d18e984422218383b81c52f8b077404d3 # v1.1.2
-       with:
-        version: ${{ env.PROTOC_VERSION }}
-        repo-token: ${{ secrets.GITHUB_TOKEN }}
-     - name: Cache builds
-       # https://github.com/mvdan/github-actions-golang#how-do-i-set-up-caching-between-builds
-<<<<<<< HEAD
-       uses: actions/cache@9b0c1fce7a93df8e3bb8926b0d6e9d89e92f20a7 # v3.0.11
-=======
-       uses: actions/cache@58c146cc91c5b9e778e71775dfe9bf1442ad9a12 # v3.2.3
->>>>>>> 93900aca
-       with:
-         path: |
-           ~/go/pkg/mod
-           ~/.cache/go-build
-           ~/Library/Caches/go-build
-           %LocalAppData%\go-build
-         key: ${{ runner.os }}-go-${{ hashFiles('**/go.sum') }}
-         restore-keys: |
-           ${{ runner.os }}-go-
-     - name: Clone the code
-<<<<<<< HEAD
-       uses: actions/checkout@93ea575cb5d8a053eaa0ac8fa3b40d7e05a33cc8 # v2.3.4
-       with:
-          fetch-depth: 0
-     - name: Setup Go
-       uses: actions/setup-go@c4a742cab115ed795e34d4513e2cf7d472deb55f # v2.2.0
-=======
-       uses: actions/checkout@ac593985615ec2ede58e132d2e21d2b1cbd6127c # v2.3.4
-       with:
-          fetch-depth: 0
-     - name: Setup Go
-       uses: actions/setup-go@6edd4406fa81c3da01a34fa6f6343087c207a568 # v2.2.0
->>>>>>> 93900aca
+       uses: step-security/harden-runner@18bf8ad2ca49c14cbb28b91346d626ccfb00c518 # v1
+       with:
+         egress-policy: audit # TODO: change to 'egress-policy: block' after couple of runs
+
+     - name: Install Protoc
+       uses: arduino/setup-protoc@64c0c85d18e984422218383b81c52f8b077404d3 # v1.1.2
+       with:
+        version: ${{ env.PROTOC_VERSION }}
+        repo-token: ${{ secrets.GITHUB_TOKEN }}
+     - name: Cache builds
+       # https://github.com/mvdan/github-actions-golang#how-do-i-set-up-caching-between-builds
+       uses: actions/cache@58c146cc91c5b9e778e71775dfe9bf1442ad9a12 # v3.2.3
+       with:
+         path: |
+           ~/go/pkg/mod
+           ~/.cache/go-build
+           ~/Library/Caches/go-build
+           %LocalAppData%\go-build
+         key: ${{ runner.os }}-go-${{ hashFiles('**/go.sum') }}
+         restore-keys: |
+           ${{ runner.os }}-go-
+     - name: Clone the code
+       uses: actions/checkout@ac593985615ec2ede58e132d2e21d2b1cbd6127c # v2.3.4
+       with:
+          fetch-depth: 0
+     - name: Setup Go
+       uses: actions/setup-go@6edd4406fa81c3da01a34fa6f6343087c207a568 # v2.2.0
        with:
          go-version: ${{ env.GO_VERSION }}
          check-latest: true
          cache: true
      - name: generate mocks
-<<<<<<< HEAD
-       uses: nick-invision/retry@3e91a01664abd3c5cd539100d10d33b9c5b68482
-=======
-       uses: nick-invision/retry@943e742917ac94714d2f408a0e8320f2d1fcafcd
->>>>>>> 93900aca
+       uses: nick-invision/retry@943e742917ac94714d2f408a0e8320f2d1fcafcd
        with:
           max_attempts: 3
           retry_on: error
@@ -161,59 +125,39 @@
       contents: read
     steps:
      - name: Harden Runner
-<<<<<<< HEAD
-       uses: step-security/harden-runner@ebacdc22ef6c2cfb85ee5ded8f2e640f4c776dd5 # v1
-=======
-       uses: step-security/harden-runner@18bf8ad2ca49c14cbb28b91346d626ccfb00c518 # v1
->>>>>>> 93900aca
-       with:
-         egress-policy: audit # TODO: change to 'egress-policy: block' after couple of runs
-
-     - name: Install Protoc
-       uses: arduino/setup-protoc@64c0c85d18e984422218383b81c52f8b077404d3 # v1.1.2
-       with:
-        version: ${{ env.PROTOC_VERSION }}
-        repo-token: ${{ secrets.GITHUB_TOKEN }}
-     - name: Cache builds
-       # https://github.com/mvdan/github-actions-golang#how-do-i-set-up-caching-between-builds
-<<<<<<< HEAD
-       uses: actions/cache@9b0c1fce7a93df8e3bb8926b0d6e9d89e92f20a7 # v3.0.11
-=======
-       uses: actions/cache@58c146cc91c5b9e778e71775dfe9bf1442ad9a12 # v3.2.3
->>>>>>> 93900aca
-       with:
-         path: |
-           ~/go/pkg/mod
-           ~/.cache/go-build
-           ~/Library/Caches/go-build
-           %LocalAppData%\go-build
-         key: ${{ runner.os }}-go-${{ hashFiles('**/go.sum') }}
-         restore-keys: |
-           ${{ runner.os }}-go-
-     - name: Clone the code
-<<<<<<< HEAD
-       uses: actions/checkout@93ea575cb5d8a053eaa0ac8fa3b40d7e05a33cc8 # v2.3.4
-       with:
-          fetch-depth: 0
-     - name: Setup Go
-       uses: actions/setup-go@c4a742cab115ed795e34d4513e2cf7d472deb55f # v2.2.0
-=======
-       uses: actions/checkout@ac593985615ec2ede58e132d2e21d2b1cbd6127c # v2.3.4
-       with:
-          fetch-depth: 0
-     - name: Setup Go
-       uses: actions/setup-go@6edd4406fa81c3da01a34fa6f6343087c207a568 # v2.2.0
->>>>>>> 93900aca
+       uses: step-security/harden-runner@18bf8ad2ca49c14cbb28b91346d626ccfb00c518 # v1
+       with:
+         egress-policy: audit # TODO: change to 'egress-policy: block' after couple of runs
+
+     - name: Install Protoc
+       uses: arduino/setup-protoc@64c0c85d18e984422218383b81c52f8b077404d3 # v1.1.2
+       with:
+        version: ${{ env.PROTOC_VERSION }}
+        repo-token: ${{ secrets.GITHUB_TOKEN }}
+     - name: Cache builds
+       # https://github.com/mvdan/github-actions-golang#how-do-i-set-up-caching-between-builds
+       uses: actions/cache@58c146cc91c5b9e778e71775dfe9bf1442ad9a12 # v3.2.3
+       with:
+         path: |
+           ~/go/pkg/mod
+           ~/.cache/go-build
+           ~/Library/Caches/go-build
+           %LocalAppData%\go-build
+         key: ${{ runner.os }}-go-${{ hashFiles('**/go.sum') }}
+         restore-keys: |
+           ${{ runner.os }}-go-
+     - name: Clone the code
+       uses: actions/checkout@ac593985615ec2ede58e132d2e21d2b1cbd6127c # v2.3.4
+       with:
+          fetch-depth: 0
+     - name: Setup Go
+       uses: actions/setup-go@6edd4406fa81c3da01a34fa6f6343087c207a568 # v2.2.0
        with:
          go-version: ${{ env.GO_VERSION }}
          check-latest: true
          cache: true
      - name: generate docs
-<<<<<<< HEAD
-       uses: nick-invision/retry@3e91a01664abd3c5cd539100d10d33b9c5b68482
-=======
-       uses: nick-invision/retry@943e742917ac94714d2f408a0e8320f2d1fcafcd
->>>>>>> 93900aca
+       uses: nick-invision/retry@943e742917ac94714d2f408a0e8320f2d1fcafcd
        with:
           max_attempts: 3
           retry_on: error
@@ -228,43 +172,27 @@
       contents: read
     steps:
      - name: Harden Runner
-<<<<<<< HEAD
-       uses: step-security/harden-runner@ebacdc22ef6c2cfb85ee5ded8f2e640f4c776dd5 # v1
-=======
-       uses: step-security/harden-runner@18bf8ad2ca49c14cbb28b91346d626ccfb00c518 # v1
->>>>>>> 93900aca
-       with:
-         egress-policy: audit # TODO: change to 'egress-policy: block' after couple of runs
-
-     - name: Install Protoc
-       uses: arduino/setup-protoc@64c0c85d18e984422218383b81c52f8b077404d3 # v1.1.2
-       with:
-        version: ${{ env.PROTOC_VERSION }}
-        repo-token: ${{ secrets.GITHUB_TOKEN }}
-     - name: Clone the code
-<<<<<<< HEAD
-       uses: actions/checkout@93ea575cb5d8a053eaa0ac8fa3b40d7e05a33cc8 # v2.3.4
-       with:
-          fetch-depth: 0
-     - name: Setup Go
-       uses: actions/setup-go@c4a742cab115ed795e34d4513e2cf7d472deb55f # v2.2.0
-=======
-       uses: actions/checkout@ac593985615ec2ede58e132d2e21d2b1cbd6127c # v2.3.4
-       with:
-          fetch-depth: 0
-     - name: Setup Go
-       uses: actions/setup-go@6edd4406fa81c3da01a34fa6f6343087c207a568 # v2.2.0
->>>>>>> 93900aca
+       uses: step-security/harden-runner@18bf8ad2ca49c14cbb28b91346d626ccfb00c518 # v1
+       with:
+         egress-policy: audit # TODO: change to 'egress-policy: block' after couple of runs
+
+     - name: Install Protoc
+       uses: arduino/setup-protoc@64c0c85d18e984422218383b81c52f8b077404d3 # v1.1.2
+       with:
+        version: ${{ env.PROTOC_VERSION }}
+        repo-token: ${{ secrets.GITHUB_TOKEN }}
+     - name: Clone the code
+       uses: actions/checkout@ac593985615ec2ede58e132d2e21d2b1cbd6127c # v2.3.4
+       with:
+          fetch-depth: 0
+     - name: Setup Go
+       uses: actions/setup-go@6edd4406fa81c3da01a34fa6f6343087c207a568 # v2.2.0
        with:
          go-version: ${{ env.GO_VERSION }}
          check-latest: true
          cache: true
      - name: build-proto
-<<<<<<< HEAD
-       uses: nick-invision/retry@3e91a01664abd3c5cd539100d10d33b9c5b68482
-=======
-       uses: nick-invision/retry@943e742917ac94714d2f408a0e8320f2d1fcafcd
->>>>>>> 93900aca
+       uses: nick-invision/retry@943e742917ac94714d2f408a0e8320f2d1fcafcd
        with:
           max_attempts: 3
           retry_on: error
@@ -280,59 +208,39 @@
       contents: read
     steps:
      - name: Harden Runner
-<<<<<<< HEAD
-       uses: step-security/harden-runner@ebacdc22ef6c2cfb85ee5ded8f2e640f4c776dd5 # v1
-=======
-       uses: step-security/harden-runner@18bf8ad2ca49c14cbb28b91346d626ccfb00c518 # v1
->>>>>>> 93900aca
-       with:
-         egress-policy: audit # TODO: change to 'egress-policy: block' after couple of runs
-
-     - name: Install Protoc
-       uses: arduino/setup-protoc@64c0c85d18e984422218383b81c52f8b077404d3 # v1.1.2
-       with:
-        version: ${{ env.PROTOC_VERSION }}
-        repo-token: ${{ secrets.GITHUB_TOKEN }}
-     - name: Cache builds
-       # https://github.com/mvdan/github-actions-golang#how-do-i-set-up-caching-between-builds
-<<<<<<< HEAD
-       uses: actions/cache@9b0c1fce7a93df8e3bb8926b0d6e9d89e92f20a7 # v3.0.11
-=======
-       uses: actions/cache@58c146cc91c5b9e778e71775dfe9bf1442ad9a12 # v3.2.3
->>>>>>> 93900aca
-       with:
-         path: |
-           ~/go/pkg/mod
-           ~/.cache/go-build
-           ~/Library/Caches/go-build
-           %LocalAppData%\go-build
-         key: ${{ runner.os }}-go-${{ hashFiles('**/go.sum') }}
-         restore-keys: |
-           ${{ runner.os }}-go-
-     - name: Clone the code
-<<<<<<< HEAD
-       uses: actions/checkout@93ea575cb5d8a053eaa0ac8fa3b40d7e05a33cc8 # v2.3.4
-       with:
-          fetch-depth: 0
-     - name: Setup Go
-       uses: actions/setup-go@c4a742cab115ed795e34d4513e2cf7d472deb55f # v2.2.0
-=======
-       uses: actions/checkout@ac593985615ec2ede58e132d2e21d2b1cbd6127c # v2.3.4
-       with:
-          fetch-depth: 0
-     - name: Setup Go
-       uses: actions/setup-go@6edd4406fa81c3da01a34fa6f6343087c207a568 # v2.2.0
->>>>>>> 93900aca
+       uses: step-security/harden-runner@18bf8ad2ca49c14cbb28b91346d626ccfb00c518 # v1
+       with:
+         egress-policy: audit # TODO: change to 'egress-policy: block' after couple of runs
+
+     - name: Install Protoc
+       uses: arduino/setup-protoc@64c0c85d18e984422218383b81c52f8b077404d3 # v1.1.2
+       with:
+        version: ${{ env.PROTOC_VERSION }}
+        repo-token: ${{ secrets.GITHUB_TOKEN }}
+     - name: Cache builds
+       # https://github.com/mvdan/github-actions-golang#how-do-i-set-up-caching-between-builds
+       uses: actions/cache@58c146cc91c5b9e778e71775dfe9bf1442ad9a12 # v3.2.3
+       with:
+         path: |
+           ~/go/pkg/mod
+           ~/.cache/go-build
+           ~/Library/Caches/go-build
+           %LocalAppData%\go-build
+         key: ${{ runner.os }}-go-${{ hashFiles('**/go.sum') }}
+         restore-keys: |
+           ${{ runner.os }}-go-
+     - name: Clone the code
+       uses: actions/checkout@ac593985615ec2ede58e132d2e21d2b1cbd6127c # v2.3.4
+       with:
+          fetch-depth: 0
+     - name: Setup Go
+       uses: actions/setup-go@6edd4406fa81c3da01a34fa6f6343087c207a568 # v2.2.0
        with:
          go-version: ${{ env.GO_VERSION }}
          check-latest: true
          cache: true
      - name: Run build
-<<<<<<< HEAD
-       uses: nick-invision/retry@3e91a01664abd3c5cd539100d10d33b9c5b68482
-=======
-       uses: nick-invision/retry@943e742917ac94714d2f408a0e8320f2d1fcafcd
->>>>>>> 93900aca
+       uses: nick-invision/retry@943e742917ac94714d2f408a0e8320f2d1fcafcd
        with:
           max_attempts: 3
           retry_on: error
@@ -348,59 +256,39 @@
       contents: read
     steps:
      - name: Harden Runner
-<<<<<<< HEAD
-       uses: step-security/harden-runner@ebacdc22ef6c2cfb85ee5ded8f2e640f4c776dd5 # v1
-=======
-       uses: step-security/harden-runner@18bf8ad2ca49c14cbb28b91346d626ccfb00c518 # v1
->>>>>>> 93900aca
-       with:
-         egress-policy: audit # TODO: change to 'egress-policy: block' after couple of runs
-
-     - name: Install Protoc
-       uses: arduino/setup-protoc@64c0c85d18e984422218383b81c52f8b077404d3 # v1.1.2
-       with:
-        version: ${{ env.PROTOC_VERSION }}
-        repo-token: ${{ secrets.GITHUB_TOKEN }}
-     - name: Cache builds
-       # https://github.com/mvdan/github-actions-golang#how-do-i-set-up-caching-between-builds
-<<<<<<< HEAD
-       uses: actions/cache@9b0c1fce7a93df8e3bb8926b0d6e9d89e92f20a7 # v3.0.11
-=======
-       uses: actions/cache@58c146cc91c5b9e778e71775dfe9bf1442ad9a12 # v3.2.3
->>>>>>> 93900aca
-       with:
-         path: |
-           ~/go/pkg/mod
-           ~/.cache/go-build
-           ~/Library/Caches/go-build
-           %LocalAppData%\go-build
-         key: ${{ runner.os }}-go-${{ hashFiles('**/go.sum') }}
-         restore-keys: |
-           ${{ runner.os }}-go-
-     - name: Clone the code
-<<<<<<< HEAD
-       uses: actions/checkout@93ea575cb5d8a053eaa0ac8fa3b40d7e05a33cc8 # v2.3.4
-       with:
-          fetch-depth: 0
-     - name: Setup Go
-       uses: actions/setup-go@c4a742cab115ed795e34d4513e2cf7d472deb55f # v2.2.0
-=======
-       uses: actions/checkout@ac593985615ec2ede58e132d2e21d2b1cbd6127c # v2.3.4
-       with:
-          fetch-depth: 0
-     - name: Setup Go
-       uses: actions/setup-go@6edd4406fa81c3da01a34fa6f6343087c207a568 # v2.2.0
->>>>>>> 93900aca
+       uses: step-security/harden-runner@18bf8ad2ca49c14cbb28b91346d626ccfb00c518 # v1
+       with:
+         egress-policy: audit # TODO: change to 'egress-policy: block' after couple of runs
+
+     - name: Install Protoc
+       uses: arduino/setup-protoc@64c0c85d18e984422218383b81c52f8b077404d3 # v1.1.2
+       with:
+        version: ${{ env.PROTOC_VERSION }}
+        repo-token: ${{ secrets.GITHUB_TOKEN }}
+     - name: Cache builds
+       # https://github.com/mvdan/github-actions-golang#how-do-i-set-up-caching-between-builds
+       uses: actions/cache@58c146cc91c5b9e778e71775dfe9bf1442ad9a12 # v3.2.3
+       with:
+         path: |
+           ~/go/pkg/mod
+           ~/.cache/go-build
+           ~/Library/Caches/go-build
+           %LocalAppData%\go-build
+         key: ${{ runner.os }}-go-${{ hashFiles('**/go.sum') }}
+         restore-keys: |
+           ${{ runner.os }}-go-
+     - name: Clone the code
+       uses: actions/checkout@ac593985615ec2ede58e132d2e21d2b1cbd6127c # v2.3.4
+       with:
+          fetch-depth: 0
+     - name: Setup Go
+       uses: actions/setup-go@6edd4406fa81c3da01a34fa6f6343087c207a568 # v2.2.0
        with:
          go-version: ${{ env.GO_VERSION }}
          check-latest: true
          cache: true
      - name: build cron
-<<<<<<< HEAD
-       uses: nick-invision/retry@3e91a01664abd3c5cd539100d10d33b9c5b68482
-=======
-       uses: nick-invision/retry@943e742917ac94714d2f408a0e8320f2d1fcafcd
->>>>>>> 93900aca
+       uses: nick-invision/retry@943e742917ac94714d2f408a0e8320f2d1fcafcd
        with:
           max_attempts: 3
           retry_on: error
@@ -416,59 +304,39 @@
       contents: read
     steps:
      - name: Harden Runner
-<<<<<<< HEAD
-       uses: step-security/harden-runner@ebacdc22ef6c2cfb85ee5ded8f2e640f4c776dd5 # v1
-=======
-       uses: step-security/harden-runner@18bf8ad2ca49c14cbb28b91346d626ccfb00c518 # v1
->>>>>>> 93900aca
-       with:
-         egress-policy: audit # TODO: change to 'egress-policy: block' after couple of runs
-
-     - name: Install Protoc
-       uses: arduino/setup-protoc@64c0c85d18e984422218383b81c52f8b077404d3 # v1.1.2
-       with:
-        version: ${{ env.PROTOC_VERSION }}
-        repo-token: ${{ secrets.GITHUB_TOKEN }}
-     - name: Cache builds
-       # https://github.com/mvdan/github-actions-golang#how-do-i-set-up-caching-between-builds
-<<<<<<< HEAD
-       uses: actions/cache@9b0c1fce7a93df8e3bb8926b0d6e9d89e92f20a7 # v3.0.11
-=======
-       uses: actions/cache@58c146cc91c5b9e778e71775dfe9bf1442ad9a12 # v3.2.3
->>>>>>> 93900aca
-       with:
-         path: |
-           ~/go/pkg/mod
-           ~/.cache/go-build
-           ~/Library/Caches/go-build
-           %LocalAppData%\go-build
-         key: ${{ runner.os }}-go-${{ hashFiles('**/go.sum') }}
-         restore-keys: |
-           ${{ runner.os }}-go-
-     - name: Clone the code
-<<<<<<< HEAD
-       uses: actions/checkout@93ea575cb5d8a053eaa0ac8fa3b40d7e05a33cc8 # v2.3.4
-       with:
-          fetch-depth: 0
-     - name: Setup Go
-       uses: actions/setup-go@c4a742cab115ed795e34d4513e2cf7d472deb55f # v2.2.0
-=======
-       uses: actions/checkout@ac593985615ec2ede58e132d2e21d2b1cbd6127c # v2.3.4
-       with:
-          fetch-depth: 0
-     - name: Setup Go
-       uses: actions/setup-go@6edd4406fa81c3da01a34fa6f6343087c207a568 # v2.2.0
->>>>>>> 93900aca
+       uses: step-security/harden-runner@18bf8ad2ca49c14cbb28b91346d626ccfb00c518 # v1
+       with:
+         egress-policy: audit # TODO: change to 'egress-policy: block' after couple of runs
+
+     - name: Install Protoc
+       uses: arduino/setup-protoc@64c0c85d18e984422218383b81c52f8b077404d3 # v1.1.2
+       with:
+        version: ${{ env.PROTOC_VERSION }}
+        repo-token: ${{ secrets.GITHUB_TOKEN }}
+     - name: Cache builds
+       # https://github.com/mvdan/github-actions-golang#how-do-i-set-up-caching-between-builds
+       uses: actions/cache@58c146cc91c5b9e778e71775dfe9bf1442ad9a12 # v3.2.3
+       with:
+         path: |
+           ~/go/pkg/mod
+           ~/.cache/go-build
+           ~/Library/Caches/go-build
+           %LocalAppData%\go-build
+         key: ${{ runner.os }}-go-${{ hashFiles('**/go.sum') }}
+         restore-keys: |
+           ${{ runner.os }}-go-
+     - name: Clone the code
+       uses: actions/checkout@ac593985615ec2ede58e132d2e21d2b1cbd6127c # v2.3.4
+       with:
+          fetch-depth: 0
+     - name: Setup Go
+       uses: actions/setup-go@6edd4406fa81c3da01a34fa6f6343087c207a568 # v2.2.0
        with:
          go-version: ${{ env.GO_VERSION }}
          check-latest: true
          cache: true
      - name: build worker
-<<<<<<< HEAD
-       uses: nick-invision/retry@3e91a01664abd3c5cd539100d10d33b9c5b68482
-=======
-       uses: nick-invision/retry@943e742917ac94714d2f408a0e8320f2d1fcafcd
->>>>>>> 93900aca
+       uses: nick-invision/retry@943e742917ac94714d2f408a0e8320f2d1fcafcd
        with:
           max_attempts: 3
           retry_on: error
@@ -484,59 +352,39 @@
       contents: read
     steps:
      - name: Harden Runner
-<<<<<<< HEAD
-       uses: step-security/harden-runner@ebacdc22ef6c2cfb85ee5ded8f2e640f4c776dd5 # v1
-=======
-       uses: step-security/harden-runner@18bf8ad2ca49c14cbb28b91346d626ccfb00c518 # v1
->>>>>>> 93900aca
-       with:
-         egress-policy: audit # TODO: change to 'egress-policy: block' after couple of runs
-
-     - name: Install Protoc
-       uses: arduino/setup-protoc@64c0c85d18e984422218383b81c52f8b077404d3 # v1.1.2
-       with:
-        version: ${{ env.PROTOC_VERSION }}
-        repo-token: ${{ secrets.GITHUB_TOKEN }}
-     - name: Cache builds
-       # https://github.com/mvdan/github-actions-golang#how-do-i-set-up-caching-between-builds
-<<<<<<< HEAD
-       uses: actions/cache@9b0c1fce7a93df8e3bb8926b0d6e9d89e92f20a7 # v3.0.11
-=======
-       uses: actions/cache@58c146cc91c5b9e778e71775dfe9bf1442ad9a12 # v3.2.3
->>>>>>> 93900aca
-       with:
-         path: |
-           ~/go/pkg/mod
-           ~/.cache/go-build
-           ~/Library/Caches/go-build
-           %LocalAppData%\go-build
-         key: ${{ runner.os }}-go-${{ hashFiles('**/go.sum') }}
-         restore-keys: |
-           ${{ runner.os }}-go-
-     - name: Clone the code
-<<<<<<< HEAD
-       uses: actions/checkout@93ea575cb5d8a053eaa0ac8fa3b40d7e05a33cc8 # v2.3.4
-       with:
-          fetch-depth: 0
-     - name: Setup Go
-       uses: actions/setup-go@c4a742cab115ed795e34d4513e2cf7d472deb55f # v2.2.0
-=======
-       uses: actions/checkout@ac593985615ec2ede58e132d2e21d2b1cbd6127c # v2.3.4
-       with:
-          fetch-depth: 0
-     - name: Setup Go
-       uses: actions/setup-go@6edd4406fa81c3da01a34fa6f6343087c207a568 # v2.2.0
->>>>>>> 93900aca
+       uses: step-security/harden-runner@18bf8ad2ca49c14cbb28b91346d626ccfb00c518 # v1
+       with:
+         egress-policy: audit # TODO: change to 'egress-policy: block' after couple of runs
+
+     - name: Install Protoc
+       uses: arduino/setup-protoc@64c0c85d18e984422218383b81c52f8b077404d3 # v1.1.2
+       with:
+        version: ${{ env.PROTOC_VERSION }}
+        repo-token: ${{ secrets.GITHUB_TOKEN }}
+     - name: Cache builds
+       # https://github.com/mvdan/github-actions-golang#how-do-i-set-up-caching-between-builds
+       uses: actions/cache@58c146cc91c5b9e778e71775dfe9bf1442ad9a12 # v3.2.3
+       with:
+         path: |
+           ~/go/pkg/mod
+           ~/.cache/go-build
+           ~/Library/Caches/go-build
+           %LocalAppData%\go-build
+         key: ${{ runner.os }}-go-${{ hashFiles('**/go.sum') }}
+         restore-keys: |
+           ${{ runner.os }}-go-
+     - name: Clone the code
+       uses: actions/checkout@ac593985615ec2ede58e132d2e21d2b1cbd6127c # v2.3.4
+       with:
+          fetch-depth: 0
+     - name: Setup Go
+       uses: actions/setup-go@6edd4406fa81c3da01a34fa6f6343087c207a568 # v2.2.0
        with:
          go-version: ${{ env.GO_VERSION }}
          check-latest: true
          cache: true
      - name: build cii-worker
-<<<<<<< HEAD
-       uses: nick-invision/retry@3e91a01664abd3c5cd539100d10d33b9c5b68482
-=======
-       uses: nick-invision/retry@943e742917ac94714d2f408a0e8320f2d1fcafcd
->>>>>>> 93900aca
+       uses: nick-invision/retry@943e742917ac94714d2f408a0e8320f2d1fcafcd
        with:
           max_attempts: 3
           retry_on: error
@@ -552,59 +400,39 @@
       contents: read
     steps:
      - name: Harden Runner
-<<<<<<< HEAD
-       uses: step-security/harden-runner@ebacdc22ef6c2cfb85ee5ded8f2e640f4c776dd5 # v1
-=======
-       uses: step-security/harden-runner@18bf8ad2ca49c14cbb28b91346d626ccfb00c518 # v1
->>>>>>> 93900aca
-       with:
-         egress-policy: audit # TODO: change to 'egress-policy: block' after couple of runs
-
-     - name: Install Protoc
-       uses: arduino/setup-protoc@64c0c85d18e984422218383b81c52f8b077404d3 # v1.1.2
-       with:
-        version: ${{ env.PROTOC_VERSION }}
-        repo-token: ${{ secrets.GITHUB_TOKEN }}
-     - name: Cache builds
-       # https://github.com/mvdan/github-actions-golang#how-do-i-set-up-caching-between-builds
-<<<<<<< HEAD
-       uses: actions/cache@9b0c1fce7a93df8e3bb8926b0d6e9d89e92f20a7 # v3.0.11
-=======
-       uses: actions/cache@58c146cc91c5b9e778e71775dfe9bf1442ad9a12 # v3.2.3
->>>>>>> 93900aca
-       with:
-         path: |
-           ~/go/pkg/mod
-           ~/.cache/go-build
-           ~/Library/Caches/go-build
-           %LocalAppData%\go-build
-         key: ${{ runner.os }}-go-${{ hashFiles('**/go.sum') }}
-         restore-keys: |
-           ${{ runner.os }}-go-
-     - name: Clone the code
-<<<<<<< HEAD
-       uses: actions/checkout@93ea575cb5d8a053eaa0ac8fa3b40d7e05a33cc8 # v2.3.4
-       with:
-          fetch-depth: 0
-     - name: Setup Go
-       uses: actions/setup-go@c4a742cab115ed795e34d4513e2cf7d472deb55f # v2.2.0
-=======
-       uses: actions/checkout@ac593985615ec2ede58e132d2e21d2b1cbd6127c # v2.3.4
-       with:
-          fetch-depth: 0
-     - name: Setup Go
-       uses: actions/setup-go@6edd4406fa81c3da01a34fa6f6343087c207a568 # v2.2.0
->>>>>>> 93900aca
+       uses: step-security/harden-runner@18bf8ad2ca49c14cbb28b91346d626ccfb00c518 # v1
+       with:
+         egress-policy: audit # TODO: change to 'egress-policy: block' after couple of runs
+
+     - name: Install Protoc
+       uses: arduino/setup-protoc@64c0c85d18e984422218383b81c52f8b077404d3 # v1.1.2
+       with:
+        version: ${{ env.PROTOC_VERSION }}
+        repo-token: ${{ secrets.GITHUB_TOKEN }}
+     - name: Cache builds
+       # https://github.com/mvdan/github-actions-golang#how-do-i-set-up-caching-between-builds
+       uses: actions/cache@58c146cc91c5b9e778e71775dfe9bf1442ad9a12 # v3.2.3
+       with:
+         path: |
+           ~/go/pkg/mod
+           ~/.cache/go-build
+           ~/Library/Caches/go-build
+           %LocalAppData%\go-build
+         key: ${{ runner.os }}-go-${{ hashFiles('**/go.sum') }}
+         restore-keys: |
+           ${{ runner.os }}-go-
+     - name: Clone the code
+       uses: actions/checkout@ac593985615ec2ede58e132d2e21d2b1cbd6127c # v2.3.4
+       with:
+          fetch-depth: 0
+     - name: Setup Go
+       uses: actions/setup-go@6edd4406fa81c3da01a34fa6f6343087c207a568 # v2.2.0
        with:
          go-version: ${{ env.GO_VERSION }}
          check-latest: true
          cache: true
      - name: build shuffler
-<<<<<<< HEAD
-       uses: nick-invision/retry@3e91a01664abd3c5cd539100d10d33b9c5b68482
-=======
-       uses: nick-invision/retry@943e742917ac94714d2f408a0e8320f2d1fcafcd
->>>>>>> 93900aca
+       uses: nick-invision/retry@943e742917ac94714d2f408a0e8320f2d1fcafcd
        with:
           max_attempts: 3
           retry_on: error
@@ -620,59 +448,39 @@
       contents: read
     steps:
      - name: Harden Runner
-<<<<<<< HEAD
-       uses: step-security/harden-runner@ebacdc22ef6c2cfb85ee5ded8f2e640f4c776dd5 # v1
-=======
-       uses: step-security/harden-runner@18bf8ad2ca49c14cbb28b91346d626ccfb00c518 # v1
->>>>>>> 93900aca
-       with:
-         egress-policy: audit # TODO: change to 'egress-policy: block' after couple of runs
-
-     - name: Install Protoc
-       uses: arduino/setup-protoc@64c0c85d18e984422218383b81c52f8b077404d3 # v1.1.2
-       with:
-        version: ${{ env.PROTOC_VERSION }}
-        repo-token: ${{ secrets.GITHUB_TOKEN }}
-     - name: Cache builds
-       # https://github.com/mvdan/github-actions-golang#how-do-i-set-up-caching-between-builds
-<<<<<<< HEAD
-       uses: actions/cache@9b0c1fce7a93df8e3bb8926b0d6e9d89e92f20a7 # v3.0.11
-=======
-       uses: actions/cache@58c146cc91c5b9e778e71775dfe9bf1442ad9a12 # v3.2.3
->>>>>>> 93900aca
-       with:
-         path: |
-           ~/go/pkg/mod
-           ~/.cache/go-build
-           ~/Library/Caches/go-build
-           %LocalAppData%\go-build
-         key: ${{ runner.os }}-go-${{ hashFiles('**/go.sum') }}
-         restore-keys: |
-           ${{ runner.os }}-go-
-     - name: Clone the code
-<<<<<<< HEAD
-       uses: actions/checkout@93ea575cb5d8a053eaa0ac8fa3b40d7e05a33cc8 # v2.3.4
-       with:
-          fetch-depth: 0
-     - name: Setup Go
-       uses: actions/setup-go@c4a742cab115ed795e34d4513e2cf7d472deb55f # v2.2.0
-=======
-       uses: actions/checkout@ac593985615ec2ede58e132d2e21d2b1cbd6127c # v2.3.4
-       with:
-          fetch-depth: 0
-     - name: Setup Go
-       uses: actions/setup-go@6edd4406fa81c3da01a34fa6f6343087c207a568 # v2.2.0
->>>>>>> 93900aca
+       uses: step-security/harden-runner@18bf8ad2ca49c14cbb28b91346d626ccfb00c518 # v1
+       with:
+         egress-policy: audit # TODO: change to 'egress-policy: block' after couple of runs
+
+     - name: Install Protoc
+       uses: arduino/setup-protoc@64c0c85d18e984422218383b81c52f8b077404d3 # v1.1.2
+       with:
+        version: ${{ env.PROTOC_VERSION }}
+        repo-token: ${{ secrets.GITHUB_TOKEN }}
+     - name: Cache builds
+       # https://github.com/mvdan/github-actions-golang#how-do-i-set-up-caching-between-builds
+       uses: actions/cache@58c146cc91c5b9e778e71775dfe9bf1442ad9a12 # v3.2.3
+       with:
+         path: |
+           ~/go/pkg/mod
+           ~/.cache/go-build
+           ~/Library/Caches/go-build
+           %LocalAppData%\go-build
+         key: ${{ runner.os }}-go-${{ hashFiles('**/go.sum') }}
+         restore-keys: |
+           ${{ runner.os }}-go-
+     - name: Clone the code
+       uses: actions/checkout@ac593985615ec2ede58e132d2e21d2b1cbd6127c # v2.3.4
+       with:
+          fetch-depth: 0
+     - name: Setup Go
+       uses: actions/setup-go@6edd4406fa81c3da01a34fa6f6343087c207a568 # v2.2.0
        with:
          go-version: ${{ env.GO_VERSION }}
          check-latest: true
          cache: true
      - name: build bq transfer
-<<<<<<< HEAD
-       uses: nick-invision/retry@3e91a01664abd3c5cd539100d10d33b9c5b68482
-=======
-       uses: nick-invision/retry@943e742917ac94714d2f408a0e8320f2d1fcafcd
->>>>>>> 93900aca
+       uses: nick-invision/retry@943e742917ac94714d2f408a0e8320f2d1fcafcd
        with:
           max_attempts: 3
           retry_on: error
@@ -688,59 +496,39 @@
       contents: read
     steps:
      - name: Harden Runner
-<<<<<<< HEAD
-       uses: step-security/harden-runner@ebacdc22ef6c2cfb85ee5ded8f2e640f4c776dd5 # v1
-=======
-       uses: step-security/harden-runner@18bf8ad2ca49c14cbb28b91346d626ccfb00c518 # v1
->>>>>>> 93900aca
-       with:
-         egress-policy: audit # TODO: change to 'egress-policy: block' after couple of runs
-
-     - name: Install Protoc
-       uses: arduino/setup-protoc@64c0c85d18e984422218383b81c52f8b077404d3 # v1.1.2
-       with:
-        version: ${{ env.PROTOC_VERSION }}
-        repo-token: ${{ secrets.GITHUB_TOKEN }}
-     - name: Cache builds
-       # https://github.com/mvdan/github-actions-golang#how-do-i-set-up-caching-between-builds
-<<<<<<< HEAD
-       uses: actions/cache@9b0c1fce7a93df8e3bb8926b0d6e9d89e92f20a7 # v3.0.11
-=======
-       uses: actions/cache@58c146cc91c5b9e778e71775dfe9bf1442ad9a12 # v3.2.3
->>>>>>> 93900aca
-       with:
-         path: |
-           ~/go/pkg/mod
-           ~/.cache/go-build
-           ~/Library/Caches/go-build
-           %LocalAppData%\go-build
-         key: ${{ runner.os }}-go-${{ hashFiles('**/go.sum') }}
-         restore-keys: |
-           ${{ runner.os }}-go-
-     - name: Clone the code
-<<<<<<< HEAD
-       uses: actions/checkout@93ea575cb5d8a053eaa0ac8fa3b40d7e05a33cc8 # v2.3.4
-       with:
-          fetch-depth: 0
-     - name: Setup Go
-       uses: actions/setup-go@c4a742cab115ed795e34d4513e2cf7d472deb55f # v2.2.0
-=======
-       uses: actions/checkout@ac593985615ec2ede58e132d2e21d2b1cbd6127c # v2.3.4
-       with:
-          fetch-depth: 0
-     - name: Setup Go
-       uses: actions/setup-go@6edd4406fa81c3da01a34fa6f6343087c207a568 # v2.2.0
->>>>>>> 93900aca
+       uses: step-security/harden-runner@18bf8ad2ca49c14cbb28b91346d626ccfb00c518 # v1
+       with:
+         egress-policy: audit # TODO: change to 'egress-policy: block' after couple of runs
+
+     - name: Install Protoc
+       uses: arduino/setup-protoc@64c0c85d18e984422218383b81c52f8b077404d3 # v1.1.2
+       with:
+        version: ${{ env.PROTOC_VERSION }}
+        repo-token: ${{ secrets.GITHUB_TOKEN }}
+     - name: Cache builds
+       # https://github.com/mvdan/github-actions-golang#how-do-i-set-up-caching-between-builds
+       uses: actions/cache@58c146cc91c5b9e778e71775dfe9bf1442ad9a12 # v3.2.3
+       with:
+         path: |
+           ~/go/pkg/mod
+           ~/.cache/go-build
+           ~/Library/Caches/go-build
+           %LocalAppData%\go-build
+         key: ${{ runner.os }}-go-${{ hashFiles('**/go.sum') }}
+         restore-keys: |
+           ${{ runner.os }}-go-
+     - name: Clone the code
+       uses: actions/checkout@ac593985615ec2ede58e132d2e21d2b1cbd6127c # v2.3.4
+       with:
+          fetch-depth: 0
+     - name: Setup Go
+       uses: actions/setup-go@6edd4406fa81c3da01a34fa6f6343087c207a568 # v2.2.0
        with:
          go-version: ${{ env.GO_VERSION }}
          check-latest: true
          cache: true
      - name: build bq transfer
-<<<<<<< HEAD
-       uses: nick-invision/retry@3e91a01664abd3c5cd539100d10d33b9c5b68482
-=======
-       uses: nick-invision/retry@943e742917ac94714d2f408a0e8320f2d1fcafcd
->>>>>>> 93900aca
+       uses: nick-invision/retry@943e742917ac94714d2f408a0e8320f2d1fcafcd
        with:
           max_attempts: 3
           retry_on: error
@@ -756,59 +544,39 @@
       contents: read
     steps:
      - name: Harden Runner
-<<<<<<< HEAD
-       uses: step-security/harden-runner@ebacdc22ef6c2cfb85ee5ded8f2e640f4c776dd5 # v1
-=======
-       uses: step-security/harden-runner@18bf8ad2ca49c14cbb28b91346d626ccfb00c518 # v1
->>>>>>> 93900aca
-       with:
-         egress-policy: audit # TODO: change to 'egress-policy: block' after couple of runs
-
-     - name: Install Protoc
-       uses: arduino/setup-protoc@64c0c85d18e984422218383b81c52f8b077404d3 # v1.1.2
-       with:
-        version: ${{ env.PROTOC_VERSION }}
-        repo-token: ${{ secrets.GITHUB_TOKEN }}
-     - name: Cache builds
-       # https://github.com/mvdan/github-actions-golang#how-do-i-set-up-caching-between-builds
-<<<<<<< HEAD
-       uses: actions/cache@9b0c1fce7a93df8e3bb8926b0d6e9d89e92f20a7 # v3.0.11
-=======
-       uses: actions/cache@58c146cc91c5b9e778e71775dfe9bf1442ad9a12 # v3.2.3
->>>>>>> 93900aca
-       with:
-         path: |
-           ~/go/pkg/mod
-           ~/.cache/go-build
-           ~/Library/Caches/go-build
-           %LocalAppData%\go-build
-         key: ${{ runner.os }}-go-${{ hashFiles('**/go.sum') }}
-         restore-keys: |
-           ${{ runner.os }}-go-
-     - name: Clone the code
-<<<<<<< HEAD
-       uses: actions/checkout@93ea575cb5d8a053eaa0ac8fa3b40d7e05a33cc8 # v2.3.4
-       with:
-          fetch-depth: 0
-     - name: Setup Go
-       uses: actions/setup-go@c4a742cab115ed795e34d4513e2cf7d472deb55f # v2.2.0
-=======
-       uses: actions/checkout@ac593985615ec2ede58e132d2e21d2b1cbd6127c # v2.3.4
-       with:
-          fetch-depth: 0
-     - name: Setup Go
-       uses: actions/setup-go@6edd4406fa81c3da01a34fa6f6343087c207a568 # v2.2.0
->>>>>>> 93900aca
+       uses: step-security/harden-runner@18bf8ad2ca49c14cbb28b91346d626ccfb00c518 # v1
+       with:
+         egress-policy: audit # TODO: change to 'egress-policy: block' after couple of runs
+
+     - name: Install Protoc
+       uses: arduino/setup-protoc@64c0c85d18e984422218383b81c52f8b077404d3 # v1.1.2
+       with:
+        version: ${{ env.PROTOC_VERSION }}
+        repo-token: ${{ secrets.GITHUB_TOKEN }}
+     - name: Cache builds
+       # https://github.com/mvdan/github-actions-golang#how-do-i-set-up-caching-between-builds
+       uses: actions/cache@58c146cc91c5b9e778e71775dfe9bf1442ad9a12 # v3.2.3
+       with:
+         path: |
+           ~/go/pkg/mod
+           ~/.cache/go-build
+           ~/Library/Caches/go-build
+           %LocalAppData%\go-build
+         key: ${{ runner.os }}-go-${{ hashFiles('**/go.sum') }}
+         restore-keys: |
+           ${{ runner.os }}-go-
+     - name: Clone the code
+       uses: actions/checkout@ac593985615ec2ede58e132d2e21d2b1cbd6127c # v2.3.4
+       with:
+          fetch-depth: 0
+     - name: Setup Go
+       uses: actions/setup-go@6edd4406fa81c3da01a34fa6f6343087c207a568 # v2.2.0
        with:
          go-version: ${{ env.GO_VERSION }}
          check-latest: true
          cache: true
      - name: build webhook
-<<<<<<< HEAD
-       uses: nick-invision/retry@3e91a01664abd3c5cd539100d10d33b9c5b68482
-=======
-       uses: nick-invision/retry@943e742917ac94714d2f408a0e8320f2d1fcafcd
->>>>>>> 93900aca
+       uses: nick-invision/retry@943e742917ac94714d2f408a0e8320f2d1fcafcd
        with:
           max_attempts: 3
           retry_on: error
@@ -824,59 +592,39 @@
       contents: read
     steps:
      - name: Harden Runner
-<<<<<<< HEAD
-       uses: step-security/harden-runner@ebacdc22ef6c2cfb85ee5ded8f2e640f4c776dd5 # v1
-=======
-       uses: step-security/harden-runner@18bf8ad2ca49c14cbb28b91346d626ccfb00c518 # v1
->>>>>>> 93900aca
-       with:
-         egress-policy: audit # TODO: change to 'egress-policy: block' after couple of runs
-
-     - name: Install Protoc
-       uses: arduino/setup-protoc@64c0c85d18e984422218383b81c52f8b077404d3 # v1.1.2
-       with:
-        version: ${{ env.PROTOC_VERSION }}
-        repo-token: ${{ secrets.GITHUB_TOKEN }}
-     - name: Cache builds
-       # https://github.com/mvdan/github-actions-golang#how-do-i-set-up-caching-between-builds
-<<<<<<< HEAD
-       uses: actions/cache@9b0c1fce7a93df8e3bb8926b0d6e9d89e92f20a7 # v3.0.11
-=======
-       uses: actions/cache@58c146cc91c5b9e778e71775dfe9bf1442ad9a12 # v3.2.3
->>>>>>> 93900aca
-       with:
-         path: |
-           ~/go/pkg/mod
-           ~/.cache/go-build
-           ~/Library/Caches/go-build
-           %LocalAppData%\go-build
-         key: ${{ runner.os }}-go-${{ hashFiles('**/go.sum') }}
-         restore-keys: |
-           ${{ runner.os }}-go-
-     - name: Clone the code
-<<<<<<< HEAD
-       uses: actions/checkout@93ea575cb5d8a053eaa0ac8fa3b40d7e05a33cc8 # v2.3.4
-       with:
-          fetch-depth: 0
-     - name: Setup Go
-       uses: actions/setup-go@c4a742cab115ed795e34d4513e2cf7d472deb55f # v2.2.0
-=======
-       uses: actions/checkout@ac593985615ec2ede58e132d2e21d2b1cbd6127c # v2.3.4
-       with:
-          fetch-depth: 0
-     - name: Setup Go
-       uses: actions/setup-go@6edd4406fa81c3da01a34fa6f6343087c207a568 # v2.2.0
->>>>>>> 93900aca
+       uses: step-security/harden-runner@18bf8ad2ca49c14cbb28b91346d626ccfb00c518 # v1
+       with:
+         egress-policy: audit # TODO: change to 'egress-policy: block' after couple of runs
+
+     - name: Install Protoc
+       uses: arduino/setup-protoc@64c0c85d18e984422218383b81c52f8b077404d3 # v1.1.2
+       with:
+        version: ${{ env.PROTOC_VERSION }}
+        repo-token: ${{ secrets.GITHUB_TOKEN }}
+     - name: Cache builds
+       # https://github.com/mvdan/github-actions-golang#how-do-i-set-up-caching-between-builds
+       uses: actions/cache@58c146cc91c5b9e778e71775dfe9bf1442ad9a12 # v3.2.3
+       with:
+         path: |
+           ~/go/pkg/mod
+           ~/.cache/go-build
+           ~/Library/Caches/go-build
+           %LocalAppData%\go-build
+         key: ${{ runner.os }}-go-${{ hashFiles('**/go.sum') }}
+         restore-keys: |
+           ${{ runner.os }}-go-
+     - name: Clone the code
+       uses: actions/checkout@ac593985615ec2ede58e132d2e21d2b1cbd6127c # v2.3.4
+       with:
+          fetch-depth: 0
+     - name: Setup Go
+       uses: actions/setup-go@6edd4406fa81c3da01a34fa6f6343087c207a568 # v2.2.0
        with:
          go-version: ${{ env.GO_VERSION }}
          check-latest: true
          cache: true
      - name: build-add-script
-<<<<<<< HEAD
-       uses: nick-invision/retry@3e91a01664abd3c5cd539100d10d33b9c5b68482
-=======
-       uses: nick-invision/retry@943e742917ac94714d2f408a0e8320f2d1fcafcd
->>>>>>> 93900aca
+       uses: nick-invision/retry@943e742917ac94714d2f408a0e8320f2d1fcafcd
        with:
           max_attempts: 3
           retry_on: error
@@ -892,59 +640,39 @@
       contents: read
     steps:
      - name: Harden Runner
-<<<<<<< HEAD
-       uses: step-security/harden-runner@ebacdc22ef6c2cfb85ee5ded8f2e640f4c776dd5 # v1
-=======
-       uses: step-security/harden-runner@18bf8ad2ca49c14cbb28b91346d626ccfb00c518 # v1
->>>>>>> 93900aca
-       with:
-         egress-policy: audit # TODO: change to 'egress-policy: block' after couple of runs
-
-     - name: Install Protoc
-       uses: arduino/setup-protoc@64c0c85d18e984422218383b81c52f8b077404d3 # v1.1.2
-       with:
-        version: ${{ env.PROTOC_VERSION }}
-        repo-token: ${{ secrets.GITHUB_TOKEN }}
-     - name: Cache builds
-       # https://github.com/mvdan/github-actions-golang#how-do-i-set-up-caching-between-builds
-<<<<<<< HEAD
-       uses: actions/cache@9b0c1fce7a93df8e3bb8926b0d6e9d89e92f20a7 # v3.0.11
-=======
-       uses: actions/cache@58c146cc91c5b9e778e71775dfe9bf1442ad9a12 # v3.2.3
->>>>>>> 93900aca
-       with:
-         path: |
-           ~/go/pkg/mod
-           ~/.cache/go-build
-           ~/Library/Caches/go-build
-           %LocalAppData%\go-build
-         key: ${{ runner.os }}-go-${{ hashFiles('**/go.sum') }}
-         restore-keys: |
-           ${{ runner.os }}-go-
-     - name: Clone the code
-<<<<<<< HEAD
-       uses: actions/checkout@93ea575cb5d8a053eaa0ac8fa3b40d7e05a33cc8 # v2.3.4
-       with:
-          fetch-depth: 0
-     - name: Setup Go
-       uses: actions/setup-go@c4a742cab115ed795e34d4513e2cf7d472deb55f # v2.2.0
-=======
-       uses: actions/checkout@ac593985615ec2ede58e132d2e21d2b1cbd6127c # v2.3.4
-       with:
-          fetch-depth: 0
-     - name: Setup Go
-       uses: actions/setup-go@6edd4406fa81c3da01a34fa6f6343087c207a568 # v2.2.0
->>>>>>> 93900aca
+       uses: step-security/harden-runner@18bf8ad2ca49c14cbb28b91346d626ccfb00c518 # v1
+       with:
+         egress-policy: audit # TODO: change to 'egress-policy: block' after couple of runs
+
+     - name: Install Protoc
+       uses: arduino/setup-protoc@64c0c85d18e984422218383b81c52f8b077404d3 # v1.1.2
+       with:
+        version: ${{ env.PROTOC_VERSION }}
+        repo-token: ${{ secrets.GITHUB_TOKEN }}
+     - name: Cache builds
+       # https://github.com/mvdan/github-actions-golang#how-do-i-set-up-caching-between-builds
+       uses: actions/cache@58c146cc91c5b9e778e71775dfe9bf1442ad9a12 # v3.2.3
+       with:
+         path: |
+           ~/go/pkg/mod
+           ~/.cache/go-build
+           ~/Library/Caches/go-build
+           %LocalAppData%\go-build
+         key: ${{ runner.os }}-go-${{ hashFiles('**/go.sum') }}
+         restore-keys: |
+           ${{ runner.os }}-go-
+     - name: Clone the code
+       uses: actions/checkout@ac593985615ec2ede58e132d2e21d2b1cbd6127c # v2.3.4
+       with:
+          fetch-depth: 0
+     - name: Setup Go
+       uses: actions/setup-go@6edd4406fa81c3da01a34fa6f6343087c207a568 # v2.2.0
        with:
          go-version: ${{ env.GO_VERSION }}
          check-latest: true
          cache: true
      - name: build-validate-script
-<<<<<<< HEAD
-       uses: nick-invision/retry@3e91a01664abd3c5cd539100d10d33b9c5b68482
-=======
-       uses: nick-invision/retry@943e742917ac94714d2f408a0e8320f2d1fcafcd
->>>>>>> 93900aca
+       uses: nick-invision/retry@943e742917ac94714d2f408a0e8320f2d1fcafcd
        with:
           max_attempts: 3
           retry_on: error
@@ -960,59 +688,39 @@
       contents: read
     steps:
      - name: Harden Runner
-<<<<<<< HEAD
-       uses: step-security/harden-runner@ebacdc22ef6c2cfb85ee5ded8f2e640f4c776dd5 # v1
-=======
-       uses: step-security/harden-runner@18bf8ad2ca49c14cbb28b91346d626ccfb00c518 # v1
->>>>>>> 93900aca
-       with:
-         egress-policy: audit # TODO: change to 'egress-policy: block' after couple of runs
-
-     - name: Install Protoc
-       uses: arduino/setup-protoc@64c0c85d18e984422218383b81c52f8b077404d3 # v1.1.2
-       with:
-        version: ${{ env.PROTOC_VERSION }}
-        repo-token: ${{ secrets.GITHUB_TOKEN }}
-     - name: Cache builds
-       # https://github.com/mvdan/github-actions-golang#how-do-i-set-up-caching-between-builds
-<<<<<<< HEAD
-       uses: actions/cache@9b0c1fce7a93df8e3bb8926b0d6e9d89e92f20a7 # v3.0.11
-=======
-       uses: actions/cache@58c146cc91c5b9e778e71775dfe9bf1442ad9a12 # v3.2.3
->>>>>>> 93900aca
-       with:
-         path: |
-           ~/go/pkg/mod
-           ~/.cache/go-build
-           ~/Library/Caches/go-build
-           %LocalAppData%\go-build
-         key: ${{ runner.os }}-go-${{ hashFiles('**/go.sum') }}
-         restore-keys: |
-           ${{ runner.os }}-go-
-     - name: Clone the code
-<<<<<<< HEAD
-       uses: actions/checkout@93ea575cb5d8a053eaa0ac8fa3b40d7e05a33cc8 # v2.3.4
-       with:
-          fetch-depth: 0
-     - name: Setup Go
-       uses: actions/setup-go@c4a742cab115ed795e34d4513e2cf7d472deb55f # v2.2.0
-=======
-       uses: actions/checkout@ac593985615ec2ede58e132d2e21d2b1cbd6127c # v2.3.4
-       with:
-          fetch-depth: 0
-     - name: Setup Go
-       uses: actions/setup-go@6edd4406fa81c3da01a34fa6f6343087c207a568 # v2.2.0
->>>>>>> 93900aca
+       uses: step-security/harden-runner@18bf8ad2ca49c14cbb28b91346d626ccfb00c518 # v1
+       with:
+         egress-policy: audit # TODO: change to 'egress-policy: block' after couple of runs
+
+     - name: Install Protoc
+       uses: arduino/setup-protoc@64c0c85d18e984422218383b81c52f8b077404d3 # v1.1.2
+       with:
+        version: ${{ env.PROTOC_VERSION }}
+        repo-token: ${{ secrets.GITHUB_TOKEN }}
+     - name: Cache builds
+       # https://github.com/mvdan/github-actions-golang#how-do-i-set-up-caching-between-builds
+       uses: actions/cache@58c146cc91c5b9e778e71775dfe9bf1442ad9a12 # v3.2.3
+       with:
+         path: |
+           ~/go/pkg/mod
+           ~/.cache/go-build
+           ~/Library/Caches/go-build
+           %LocalAppData%\go-build
+         key: ${{ runner.os }}-go-${{ hashFiles('**/go.sum') }}
+         restore-keys: |
+           ${{ runner.os }}-go-
+     - name: Clone the code
+       uses: actions/checkout@ac593985615ec2ede58e132d2e21d2b1cbd6127c # v2.3.4
+       with:
+          fetch-depth: 0
+     - name: Setup Go
+       uses: actions/setup-go@6edd4406fa81c3da01a34fa6f6343087c207a568 # v2.2.0
        with:
          go-version: ${{ env.GO_VERSION }}
          check-latest: true
          cache: true
      - name: build-validate-script
-<<<<<<< HEAD
-       uses: nick-invision/retry@3e91a01664abd3c5cd539100d10d33b9c5b68482
-=======
-       uses: nick-invision/retry@943e742917ac94714d2f408a0e8320f2d1fcafcd
->>>>>>> 93900aca
+       uses: nick-invision/retry@943e742917ac94714d2f408a0e8320f2d1fcafcd
        with:
           max_attempts: 3
           retry_on: error
@@ -1027,33 +735,21 @@
       contents: read
     steps:
      - name: Harden Runner
-<<<<<<< HEAD
-       uses: step-security/harden-runner@ebacdc22ef6c2cfb85ee5ded8f2e640f4c776dd5 # v1
-=======
-       uses: step-security/harden-runner@18bf8ad2ca49c14cbb28b91346d626ccfb00c518 # v1
->>>>>>> 93900aca
-       with:
-         egress-policy: audit # TODO: change to 'egress-policy: block' after couple of runs
-
-     - name: Install Protoc
-       uses: arduino/setup-protoc@64c0c85d18e984422218383b81c52f8b077404d3 # v1.1.2
-       with:
-        version: ${{ env.PROTOC_VERSION }}
-        repo-token: ${{ secrets.GITHUB_TOKEN }}
-     - name: Clone the code
-<<<<<<< HEAD
-       uses: actions/checkout@93ea575cb5d8a053eaa0ac8fa3b40d7e05a33cc8 # v2.3.4
-       with:
-          fetch-depth: 0
-     - name: Setup Go
-       uses: actions/setup-go@c4a742cab115ed795e34d4513e2cf7d472deb55f # v2.2.0
-=======
-       uses: actions/checkout@ac593985615ec2ede58e132d2e21d2b1cbd6127c # v2.3.4
-       with:
-          fetch-depth: 0
-     - name: Setup Go
-       uses: actions/setup-go@6edd4406fa81c3da01a34fa6f6343087c207a568 # v2.2.0
->>>>>>> 93900aca
+       uses: step-security/harden-runner@18bf8ad2ca49c14cbb28b91346d626ccfb00c518 # v1
+       with:
+         egress-policy: audit # TODO: change to 'egress-policy: block' after couple of runs
+
+     - name: Install Protoc
+       uses: arduino/setup-protoc@64c0c85d18e984422218383b81c52f8b077404d3 # v1.1.2
+       with:
+        version: ${{ env.PROTOC_VERSION }}
+        repo-token: ${{ secrets.GITHUB_TOKEN }}
+     - name: Clone the code
+       uses: actions/checkout@ac593985615ec2ede58e132d2e21d2b1cbd6127c # v2.3.4
+       with:
+          fetch-depth: 0
+     - name: Setup Go
+       uses: actions/setup-go@6edd4406fa81c3da01a34fa6f6343087c207a568 # v2.2.0
        with:
          go-version: ${{ env.GO_VERSION }}
          check-latest: true
@@ -1069,54 +765,34 @@
       contents: read
     steps:
      - name: Harden Runner
-<<<<<<< HEAD
-       uses: step-security/harden-runner@ebacdc22ef6c2cfb85ee5ded8f2e640f4c776dd5 # v1
-=======
-       uses: step-security/harden-runner@18bf8ad2ca49c14cbb28b91346d626ccfb00c518 # v1
->>>>>>> 93900aca
-       with:
-         egress-policy: audit # TODO: change to 'egress-policy: block' after couple of runs
-
-     - name: Cache builds
-       # https://github.com/mvdan/github-actions-golang#how-do-i-set-up-caching-between-builds
-<<<<<<< HEAD
-       uses: actions/cache@9b0c1fce7a93df8e3bb8926b0d6e9d89e92f20a7 # v3.0.11
-=======
-       uses: actions/cache@58c146cc91c5b9e778e71775dfe9bf1442ad9a12 # v3.2.3
->>>>>>> 93900aca
-       with:
-         path: |
-           ~/go/pkg/mod
-           ~/.cache/go-build
-           ~/Library/Caches/go-build
-           %LocalAppData%\go-build
-         key: ${{ runner.os }}-go-${{ hashFiles('**/go.sum') }}
-         restore-keys: |
-           ${{ runner.os }}-go-
-     - name: Clone the code
-<<<<<<< HEAD
-       uses: actions/checkout@93ea575cb5d8a053eaa0ac8fa3b40d7e05a33cc8 # v2.3.4
-       with:
-          fetch-depth: 0
-     - name: Setup Go
-       uses: actions/setup-go@c4a742cab115ed795e34d4513e2cf7d472deb55f # v2.2.0
-=======
-       uses: actions/checkout@ac593985615ec2ede58e132d2e21d2b1cbd6127c # v2.3.4
-       with:
-          fetch-depth: 0
-     - name: Setup Go
-       uses: actions/setup-go@6edd4406fa81c3da01a34fa6f6343087c207a568 # v2.2.0
->>>>>>> 93900aca
+       uses: step-security/harden-runner@18bf8ad2ca49c14cbb28b91346d626ccfb00c518 # v1
+       with:
+         egress-policy: audit # TODO: change to 'egress-policy: block' after couple of runs
+
+     - name: Cache builds
+       # https://github.com/mvdan/github-actions-golang#how-do-i-set-up-caching-between-builds
+       uses: actions/cache@58c146cc91c5b9e778e71775dfe9bf1442ad9a12 # v3.2.3
+       with:
+         path: |
+           ~/go/pkg/mod
+           ~/.cache/go-build
+           ~/Library/Caches/go-build
+           %LocalAppData%\go-build
+         key: ${{ runner.os }}-go-${{ hashFiles('**/go.sum') }}
+         restore-keys: |
+           ${{ runner.os }}-go-
+     - name: Clone the code
+       uses: actions/checkout@ac593985615ec2ede58e132d2e21d2b1cbd6127c # v2.3.4
+       with:
+          fetch-depth: 0
+     - name: Setup Go
+       uses: actions/setup-go@6edd4406fa81c3da01a34fa6f6343087c207a568 # v2.2.0
        with:
          go-version: ${{ env.GO_VERSION }}
          check-latest: true
          cache: true
      - name: Run build
-<<<<<<< HEAD
-       uses: nick-invision/retry@3e91a01664abd3c5cd539100d10d33b9c5b68482
-=======
-       uses: nick-invision/retry@943e742917ac94714d2f408a0e8320f2d1fcafcd
->>>>>>> 93900aca
+       uses: nick-invision/retry@943e742917ac94714d2f408a0e8320f2d1fcafcd
        with:
           max_attempts: 3
           retry_on: error
@@ -1132,58 +808,38 @@
       contents: read
     steps:
      - name: Harden Runner
-<<<<<<< HEAD
-       uses: step-security/harden-runner@ebacdc22ef6c2cfb85ee5ded8f2e640f4c776dd5 # v1
-=======
-       uses: step-security/harden-runner@18bf8ad2ca49c14cbb28b91346d626ccfb00c518 # v1
->>>>>>> 93900aca
-       with:
-         egress-policy: audit # TODO: change to 'egress-policy: block' after couple of runs
-     - name: Install Protoc
-       uses: arduino/setup-protoc@64c0c85d18e984422218383b81c52f8b077404d3 # v1.1.2
-       with:
-        version: ${{ env.PROTOC_VERSION }}
-        repo-token: ${{ secrets.GITHUB_TOKEN }}
-     - name: Cache builds
-       # https://github.com/mvdan/github-actions-golang#how-do-i-set-up-caching-between-builds
-<<<<<<< HEAD
-       uses: actions/cache@9b0c1fce7a93df8e3bb8926b0d6e9d89e92f20a7 # v3.0.11
-=======
-       uses: actions/cache@58c146cc91c5b9e778e71775dfe9bf1442ad9a12 # v3.2.3
->>>>>>> 93900aca
-       with:
-         path: |
-           ~/go/pkg/mod
-           ~/.cache/go-build
-           ~/Library/Caches/go-build
-           %LocalAppData%\go-build
-         key: ${{ runner.os }}-go-${{ hashFiles('**/go.sum') }}
-         restore-keys: |
-           ${{ runner.os }}-go-
-     - name: Clone the code
-<<<<<<< HEAD
-       uses: actions/checkout@93ea575cb5d8a053eaa0ac8fa3b40d7e05a33cc8 # v2.3.4
-       with:
-          fetch-depth: 0
-     - name: Setup Go
-       uses: actions/setup-go@c4a742cab115ed795e34d4513e2cf7d472deb55f # v2.2.0
-=======
-       uses: actions/checkout@ac593985615ec2ede58e132d2e21d2b1cbd6127c # v2.3.4
-       with:
-          fetch-depth: 0
-     - name: Setup Go
-       uses: actions/setup-go@6edd4406fa81c3da01a34fa6f6343087c207a568 # v2.2.0
->>>>>>> 93900aca
+       uses: step-security/harden-runner@18bf8ad2ca49c14cbb28b91346d626ccfb00c518 # v1
+       with:
+         egress-policy: audit # TODO: change to 'egress-policy: block' after couple of runs
+     - name: Install Protoc
+       uses: arduino/setup-protoc@64c0c85d18e984422218383b81c52f8b077404d3 # v1.1.2
+       with:
+        version: ${{ env.PROTOC_VERSION }}
+        repo-token: ${{ secrets.GITHUB_TOKEN }}
+     - name: Cache builds
+       # https://github.com/mvdan/github-actions-golang#how-do-i-set-up-caching-between-builds
+       uses: actions/cache@58c146cc91c5b9e778e71775dfe9bf1442ad9a12 # v3.2.3
+       with:
+         path: |
+           ~/go/pkg/mod
+           ~/.cache/go-build
+           ~/Library/Caches/go-build
+           %LocalAppData%\go-build
+         key: ${{ runner.os }}-go-${{ hashFiles('**/go.sum') }}
+         restore-keys: |
+           ${{ runner.os }}-go-
+     - name: Clone the code
+       uses: actions/checkout@ac593985615ec2ede58e132d2e21d2b1cbd6127c # v2.3.4
+       with:
+          fetch-depth: 0
+     - name: Setup Go
+       uses: actions/setup-go@6edd4406fa81c3da01a34fa6f6343087c207a568 # v2.2.0
        with:
          go-version: ${{ env.GO_VERSION }}
          check-latest: true
          cache: true
      - name: Run build
-<<<<<<< HEAD
-       uses: nick-invision/retry@3e91a01664abd3c5cd539100d10d33b9c5b68482
-=======
-       uses: nick-invision/retry@943e742917ac94714d2f408a0e8320f2d1fcafcd
->>>>>>> 93900aca
+       uses: nick-invision/retry@943e742917ac94714d2f408a0e8320f2d1fcafcd
        with:
           max_attempts: 3
           retry_on: error
@@ -1198,43 +854,27 @@
       contents: read
     steps:
      - name: Harden Runner
-<<<<<<< HEAD
-       uses: step-security/harden-runner@ebacdc22ef6c2cfb85ee5ded8f2e640f4c776dd5 # v1
-=======
-       uses: step-security/harden-runner@18bf8ad2ca49c14cbb28b91346d626ccfb00c518 # v1
->>>>>>> 93900aca
-       with:
-         egress-policy: audit # TODO: change to 'egress-policy: block' after couple of runs
-
-     - name: Install Protoc
-       uses: arduino/setup-protoc@64c0c85d18e984422218383b81c52f8b077404d3 # v1.1.2
-       with:
-        version: ${{ env.PROTOC_VERSION }}
-        repo-token: ${{ secrets.GITHUB_TOKEN }}
-     - name: Clone the code
-<<<<<<< HEAD
-       uses: actions/checkout@93ea575cb5d8a053eaa0ac8fa3b40d7e05a33cc8 # v2.3.4
-       with:
-          fetch-depth: 0
-     - name: Setup Go
-       uses: actions/setup-go@c4a742cab115ed795e34d4513e2cf7d472deb55f # v2.2.0
-=======
-       uses: actions/checkout@ac593985615ec2ede58e132d2e21d2b1cbd6127c # v2.3.4
-       with:
-          fetch-depth: 0
-     - name: Setup Go
-       uses: actions/setup-go@6edd4406fa81c3da01a34fa6f6343087c207a568 # v2.2.0
->>>>>>> 93900aca
+       uses: step-security/harden-runner@18bf8ad2ca49c14cbb28b91346d626ccfb00c518 # v1
+       with:
+         egress-policy: audit # TODO: change to 'egress-policy: block' after couple of runs
+
+     - name: Install Protoc
+       uses: arduino/setup-protoc@64c0c85d18e984422218383b81c52f8b077404d3 # v1.1.2
+       with:
+        version: ${{ env.PROTOC_VERSION }}
+        repo-token: ${{ secrets.GITHUB_TOKEN }}
+     - name: Clone the code
+       uses: actions/checkout@ac593985615ec2ede58e132d2e21d2b1cbd6127c # v2.3.4
+       with:
+          fetch-depth: 0
+     - name: Setup Go
+       uses: actions/setup-go@6edd4406fa81c3da01a34fa6f6343087c207a568 # v2.2.0
        with:
          go-version: ${{ env.GO_VERSION }}
          check-latest: true
          cache: true
      - name: Run build
-<<<<<<< HEAD
-       uses: nick-invision/retry@3e91a01664abd3c5cd539100d10d33b9c5b68482
-=======
-       uses: nick-invision/retry@943e742917ac94714d2f408a0e8320f2d1fcafcd
->>>>>>> 93900aca
+       uses: nick-invision/retry@943e742917ac94714d2f408a0e8320f2d1fcafcd
        with:
           max_attempts: 3
           retry_on: error
@@ -1249,21 +889,12 @@
       contents: read
     steps:
       - name: Harden Runner
-<<<<<<< HEAD
-        uses: step-security/harden-runner@ebacdc22ef6c2cfb85ee5ded8f2e640f4c776dd5 # v1
-        with:
-          egress-policy: audit # TODO: change to 'egress-policy: block' after couple of runs
-
-      - uses: actions/checkout@93ea575cb5d8a053eaa0ac8fa3b40d7e05a33cc8 # v2.3.4
-      - uses: actions/setup-go@c4a742cab115ed795e34d4513e2cf7d472deb55f # v2.2.0
-=======
         uses: step-security/harden-runner@18bf8ad2ca49c14cbb28b91346d626ccfb00c518 # v1
         with:
           egress-policy: audit # TODO: change to 'egress-policy: block' after couple of runs
 
       - uses: actions/checkout@ac593985615ec2ede58e132d2e21d2b1cbd6127c # v2.3.4
       - uses: actions/setup-go@6edd4406fa81c3da01a34fa6f6343087c207a568 # v2.2.0
->>>>>>> 93900aca
         with:
           go-version: ${{ env.GO_VERSION }}
           check-latest: true
