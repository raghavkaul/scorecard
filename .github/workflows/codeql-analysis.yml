--- conflicted
+++ resolved
@@ -52,29 +52,17 @@
 
     steps:
     - name: Harden Runner
-<<<<<<< HEAD
-      uses: step-security/harden-runner@ebacdc22ef6c2cfb85ee5ded8f2e640f4c776dd5 # v1
-=======
       uses: step-security/harden-runner@18bf8ad2ca49c14cbb28b91346d626ccfb00c518 # v1
->>>>>>> 93900aca
       with:
         egress-policy: audit # TODO: change to 'egress-policy: block' after couple of runs
 
     - name: Checkout repository
-<<<<<<< HEAD
-      uses: actions/checkout@93ea575cb5d8a053eaa0ac8fa3b40d7e05a33cc8 # v2.3.4
-=======
       uses: actions/checkout@ac593985615ec2ede58e132d2e21d2b1cbd6127c # v2.3.4
->>>>>>> 93900aca
 
     # Initializes the CodeQL tools for scanning.
     - name: Initialize CodeQL
 
-<<<<<<< HEAD
-      uses: github/codeql-action/init@678fc3afe258fb2e0cdc165ccf77b85719de7b3c # v1
-=======
       uses: github/codeql-action/init@8775e868027fa230df8586bdf502bbd9b618a477 # v1
->>>>>>> 93900aca
       with:
         languages: ${{ matrix.language }}
         queries: +security-extended
@@ -86,11 +74,7 @@
     # Autobuild attempts to build any compiled languages  (C/C++, C#, or Java).
     # If this step fails, then you should remove it and run the build manually (see below)
     - name: Autobuild
-<<<<<<< HEAD
-      uses: github/codeql-action/autobuild@678fc3afe258fb2e0cdc165ccf77b85719de7b3c # v1
-=======
       uses: github/codeql-action/autobuild@8775e868027fa230df8586bdf502bbd9b618a477 # v1
->>>>>>> 93900aca
 
     # ℹ️ Command-line programs to run using the OS shell.
     # 📚 https://git.io/JvXDl
@@ -104,8 +88,4 @@
     #   make release
 
     - name: Perform CodeQL Analysis
-<<<<<<< HEAD
-      uses: github/codeql-action/analyze@678fc3afe258fb2e0cdc165ccf77b85719de7b3c # v1
-=======
-      uses: github/codeql-action/analyze@8775e868027fa230df8586bdf502bbd9b618a477 # v1
->>>>>>> 93900aca
+      uses: github/codeql-action/analyze@8775e868027fa230df8586bdf502bbd9b618a477 # v1