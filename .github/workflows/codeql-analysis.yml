# Copyright 2021 OpenSSF Scorecard Authors
#
# Licensed under the Apache License, Version 2.0 (the "License");
# you may not use this file except in compliance with the License.
# You may obtain a copy of the License at
#
#      http://www.apache.org/licenses/LICENSE-2.0
#
# Unless required by applicable law or agreed to in writing, software
# distributed under the License is distributed on an "AS IS" BASIS,
# WITHOUT WARRANTIES OR CONDITIONS OF ANY KIND, either express or implied.
# See the License for the specific language governing permissions and
# limitations under the License.

# For most projects, this workflow file will not need changing; you simply need
# to commit it to your repository.
#
# You may wish to alter this file to override the set of languages analyzed,
# or to provide custom queries or build logic.
#
# ******** NOTE ********
# We have attempted to detect the languages in your repository. Please check
# the `language` matrix defined below to confirm you have the correct set of
# supported CodeQL languages.
#
name: "CodeQL"
on:
  push:
    branches: [ main ]
  pull_request:
    # The branches below must be a subset of the branches above
    branches: [ main ]
  schedule:
    - cron: '36 19 * * 3'

permissions:
  contents: read

jobs:
  analyze:
    permissions:
      actions: read  # for github/codeql-action/init to get workflow details
      contents: read  # for actions/checkout to fetch code
      security-events: write  # for github/codeql-action/autobuild to send a status report
    name: Analyze
    runs-on: ubuntu-latest

    strategy:
      fail-fast: false
      matrix:
        language: [ 'go','javascript' ]

    steps:
    - name: Harden Runner
      uses: step-security/harden-runner@18bf8ad2ca49c14cbb28b91346d626ccfb00c518 # v1
      with:
        egress-policy: audit # TODO: change to 'egress-policy: block' after couple of runs

    - name: Checkout repository
      uses: actions/checkout@ac593985615ec2ede58e132d2e21d2b1cbd6127c # v2.3.4

    # Initializes the CodeQL tools for scanning.
    - name: Initialize CodeQL

<<<<<<< HEAD
      uses: github/codeql-action/init@436dbd9100756e97f42f45da571adeebf8270723 # v1
=======
      uses: github/codeql-action/init@8775e868027fa230df8586bdf502bbd9b618a477 # v1
>>>>>>> 93900aca
      with:
        languages: ${{ matrix.language }}
        queries: +security-extended
        # If you wish to specify custom queries, you can do so here or in a config file.
        # By default, queries listed here will override any specified in a config file.
        # Prefix the list here with "+" to use these queries and those in the config file.
        # queries: ./path/to/local/query, your-org/your-repo/queries@main

    # Autobuild attempts to build any compiled languages  (C/C++, C#, or Java).
    # If this step fails, then you should remove it and run the build manually (see below)
    - name: Autobuild
<<<<<<< HEAD
      uses: github/codeql-action/autobuild@436dbd9100756e97f42f45da571adeebf8270723 # v1
=======
      uses: github/codeql-action/autobuild@8775e868027fa230df8586bdf502bbd9b618a477 # v1
>>>>>>> 93900aca

    # ℹ️ Command-line programs to run using the OS shell.
    # 📚 https://git.io/JvXDl

    # ✏️ If the Autobuild fails above, remove it and uncomment the following three lines
    #    and modify them (or add more) to build your code if your project
    #    uses a compiled language

    #- run: |
    #   make bootstrap
    #   make release

    - name: Perform CodeQL Analysis
<<<<<<< HEAD
      uses: github/codeql-action/analyze@436dbd9100756e97f42f45da571adeebf8270723 # v1
=======
      uses: github/codeql-action/analyze@8775e868027fa230df8586bdf502bbd9b618a477 # v1
>>>>>>> 93900aca
<|MERGE_RESOLUTION|>--- conflicted
+++ resolved
@@ -62,11 +62,7 @@
     # Initializes the CodeQL tools for scanning.
     - name: Initialize CodeQL
 
-<<<<<<< HEAD
-      uses: github/codeql-action/init@436dbd9100756e97f42f45da571adeebf8270723 # v1
-=======
       uses: github/codeql-action/init@8775e868027fa230df8586bdf502bbd9b618a477 # v1
->>>>>>> 93900aca
       with:
         languages: ${{ matrix.language }}
         queries: +security-extended
@@ -78,11 +74,7 @@
     # Autobuild attempts to build any compiled languages  (C/C++, C#, or Java).
     # If this step fails, then you should remove it and run the build manually (see below)
     - name: Autobuild
-<<<<<<< HEAD
-      uses: github/codeql-action/autobuild@436dbd9100756e97f42f45da571adeebf8270723 # v1
-=======
       uses: github/codeql-action/autobuild@8775e868027fa230df8586bdf502bbd9b618a477 # v1
->>>>>>> 93900aca
 
     # ℹ️ Command-line programs to run using the OS shell.
     # 📚 https://git.io/JvXDl
@@ -96,8 +88,4 @@
     #   make release
 
     - name: Perform CodeQL Analysis
-<<<<<<< HEAD
-      uses: github/codeql-action/analyze@436dbd9100756e97f42f45da571adeebf8270723 # v1
-=======
-      uses: github/codeql-action/analyze@8775e868027fa230df8586bdf502bbd9b618a477 # v1
->>>>>>> 93900aca
+      uses: github/codeql-action/analyze@8775e868027fa230df8586bdf502bbd9b618a477 # v1