// Copyright 2021 OpenSSF Scorecard Authors
//
// Licensed under the Apache License, Version 2.0 (the "License");
// you may not use this file except in compliance with the License.
// You may obtain a copy of the License at
//
//      http://www.apache.org/licenses/LICENSE-2.0
//
// Unless required by applicable law or agreed to in writing, software
// distributed under the License is distributed on an "AS IS" BASIS,
// WITHOUT WARRANTIES OR CONDITIONS OF ANY KIND, either express or implied.
// See the License for the specific language governing permissions and
// limitations under the License.

package e2e

import (
	"context"
	"fmt"
	"os"

	. "github.com/onsi/ginkgo/v2"
	. "github.com/onsi/gomega"

	"github.com/ossf/scorecard/v4/checker"
	"github.com/ossf/scorecard/v4/checks"
	"github.com/ossf/scorecard/v4/checks/raw"
	"github.com/ossf/scorecard/v4/clients"
	"github.com/ossf/scorecard/v4/clients/githubrepo"
	"github.com/ossf/scorecard/v4/clients/gitlabrepo"
	scut "github.com/ossf/scorecard/v4/utests"
)

// TODO: use dedicated repo that don't change.
var _ = Describe("E2E TEST:"+checks.CheckCodeReview, func() {
	Context("E2E TEST:Validating use of code reviews", func() {
		It("Should return use of code reviews", func() {
			dl := scut.TestDetailLogger{}
			repo, err := githubrepo.MakeGithubRepo("ossf-tests/airflow")
			Expect(err).Should(BeNil())
			repoClient := githubrepo.CreateGithubRepoClient(context.Background(), logger)
			err = repoClient.InitRepo(repo, clients.HeadSHA, 0)
			Expect(err).Should(BeNil())

			req := checker.CheckRequest{
				Ctx:        context.Background(),
				RepoClient: repoClient,
				Repo:       repo,
				Dlogger:    &dl,
			}
			expected := scut.TestReturn{
				Error:         nil,
				Score:         checker.MinResultScore,
				NumberOfWarn:  0,
				NumberOfInfo:  0,
				NumberOfDebug: 0,
			}
			result := checks.CodeReview(&req)
			Expect(scut.ValidateTestReturn(nil, "use code reviews", &expected, &result, &dl)).Should(BeTrue())
			Expect(repoClient.Close()).Should(BeNil())
		})
		It("Should return use of code reviews at commit", func() {
			dl := scut.TestDetailLogger{}
			repo, err := githubrepo.MakeGithubRepo("ossf-tests/airflow")
			Expect(err).Should(BeNil())
			repoClient := githubrepo.CreateGithubRepoClient(context.Background(), logger)
			err = repoClient.InitRepo(repo, "0a6850647e531b08f68118ff8ca20577a5b4062c", 0)
			Expect(err).Should(BeNil())

			req := checker.CheckRequest{
				Ctx:        context.Background(),
				RepoClient: repoClient,
				Repo:       repo,
				Dlogger:    &dl,
			}
			expected := scut.TestReturn{
				Error:         nil,
				Score:         checker.MinResultScore,
				NumberOfWarn:  0,
				NumberOfInfo:  0,
				NumberOfDebug: 0,
			}
			result := checks.CodeReview(&req)
			Expect(scut.ValidateTestReturn(nil, "use code reviews", &expected, &result, &dl)).Should(BeTrue())
			Expect(repoClient.Close()).Should(BeNil())
		})
		It("Should return use of implicit code reviews at commit", func() {
			repo, err := githubrepo.MakeGithubRepo("spring-projects/spring-framework")
			Expect(err).Should(BeNil())
			repoClient := githubrepo.CreateGithubRepoClient(context.Background(), logger)
			err = repoClient.InitRepo(repo, "ca5e453f87f7e84033bb90a2fb54ee9f7fc94d61", 0)
			Expect(err).Should(BeNil())

			reviewData, err := raw.CodeReview(repoClient)
			Expect(err).Should(BeNil())
			Expect(reviewData.DefaultBranchChangesets).ShouldNot(BeEmpty())

			gh := 0
			for _, cs := range reviewData.DefaultBranchChangesets {
				if cs.ReviewPlatform == checker.ReviewPlatformGitHub {
<<<<<<< HEAD
					fmt.Printf("found github revision %s in spring-framework", cs.RevisionID)
=======
>>>>>>> 93900aca
					gh += 1
				}
			}
			Expect(gh).Should(BeNumerically("==", 2))
<<<<<<< HEAD
			Expect(repoClient.Close()).Should(BeNil())
		})
		// GitLab doesn't seem to preserve merge requests (pull requests in github) and some users had data lost in
		// the transfer from github so this returns a different value than the above GitHub test.
		It("Should return use of code reviews - GitLab", func() {
			dl := scut.TestDetailLogger{}
			// Project url is gitlab.com/N8BWert/airflow.
			repo, err := gitlabrepo.MakeGitlabRepo("gitlab.com/N8BWert/39537795")
			Expect(err).Should(BeNil())
			repoClient, err := gitlabrepo.CreateGitlabClientWithToken(context.Background(), os.Getenv("GITLAB_AUTH_TOKEN"), repo)
			Expect(err).Should(BeNil())
			err = repoClient.InitRepo(repo, clients.HeadSHA, 0)
=======

			Expect(repoClient.Close()).Should(BeNil())
		})
		It("Should return inconclusive results for a single-maintainer project with only self- or bot changesets", func() {
			dl := scut.TestDetailLogger{}
			repo, err := githubrepo.MakeGithubRepo("Kromey/fast_poisson")
			Expect(err).Should(BeNil())
			repoClient := githubrepo.CreateGithubRepoClient(context.Background(), logger)
			err = repoClient.InitRepo(repo, "bb7b9606690c2b386dc9e2cbe0216d389ed1f078", 0)
>>>>>>> 93900aca
			Expect(err).Should(BeNil())

			req := checker.CheckRequest{
				Ctx:        context.Background(),
				RepoClient: repoClient,
				Repo:       repo,
				Dlogger:    &dl,
			}
			expected := scut.TestReturn{
<<<<<<< HEAD
				Error:         nil,
				Score:         checker.MinResultScore,
				NumberOfWarn:  0,
				NumberOfInfo:  0,
				NumberOfDebug: 0,
=======
				Score: checker.InconclusiveResultScore,
>>>>>>> 93900aca
			}
			result := checks.CodeReview(&req)
			Expect(scut.ValidateTestReturn(nil, "use code reviews", &expected, &result, &dl)).Should(BeTrue())
			Expect(repoClient.Close()).Should(BeNil())
		})
<<<<<<< HEAD
		// GitLab doesn't seem to preserve merge requests (pull requests in github) and some users had data lost in
		// the transfer from github so this returns a different value than the above GitHub test.
		It("Should return use of code reviews at commit - GitLab", func() {
			dl := scut.TestDetailLogger{}
			// project url is gitlab.com/N8BWert/airflow.
			repo, err := gitlabrepo.MakeGitlabRepo("gitlab.com/N8BWert/39537795")
			Expect(err).Should(BeNil())
			repoClient, err := gitlabrepo.CreateGitlabClientWithToken(context.Background(), os.Getenv("GITLAB_AUTH_TOKEN"), repo)
			Expect(err).Should(BeNil())
			err = repoClient.InitRepo(repo, "0a6850647e531b08f68118ff8ca20577a5b4062c", 0)
=======
		It("Should return minimum score for a single-maintainer project with some unreviewed human changesets", func() {
			dl := scut.TestDetailLogger{}
			repo, err := githubrepo.MakeGithubRepo("Kromey/fast_poisson")
			Expect(err).Should(BeNil())
			repoClient := githubrepo.CreateGithubRepoClient(context.Background(), logger)
			err = repoClient.InitRepo(repo, "10aefa7c9a6669ef34e209c3c4b6ad48dd9844e3", 0)
>>>>>>> 93900aca
			Expect(err).Should(BeNil())

			req := checker.CheckRequest{
				Ctx:        context.Background(),
				RepoClient: repoClient,
				Repo:       repo,
				Dlogger:    &dl,
			}
			expected := scut.TestReturn{
<<<<<<< HEAD
				Error:         nil,
				Score:         checker.MinResultScore,
				NumberOfWarn:  0,
				NumberOfInfo:  0,
				NumberOfDebug: 0,
=======
				Score: checker.MinResultScore,
>>>>>>> 93900aca
			}
			result := checks.CodeReview(&req)
			Expect(scut.ValidateTestReturn(nil, "use code reviews", &expected, &result, &dl)).Should(BeTrue())
			Expect(repoClient.Close()).Should(BeNil())
		})
<<<<<<< HEAD
		It("Should return use of implicit code reviews at commit", func() {
			repo, err := githubrepo.MakeGithubRepo("spring-projects/spring-framework")
			Expect(err).Should(BeNil())
			repoClient := githubrepo.CreateGithubRepoClient(context.Background(), logger)
			err = repoClient.InitRepo(repo, "ca5e453f87f7e84033bb90a2fb54ee9f7fc94d61", 0)
			Expect(err).Should(BeNil())

			reviewData, err := raw.CodeReview(repoClient)
			Expect(err).Should(BeNil())
			Expect(reviewData.DefaultBranchChangesets).ShouldNot(BeEmpty())

			gh := 0
			for _, cs := range reviewData.DefaultBranchChangesets {
				if cs.ReviewPlatform == checker.ReviewPlatformGitHub {
					fmt.Printf("found github revision %s in spring-framework", cs.RevisionID)
					gh += 1
				}
			}
			Expect(gh).Should(BeNumerically("==", 2))
			Expect(repoClient.Close()).Should(BeNil())
		})
=======
>>>>>>> 93900aca
	})
})<|MERGE_RESOLUTION|>--- conflicted
+++ resolved
@@ -98,15 +98,11 @@
 			gh := 0
 			for _, cs := range reviewData.DefaultBranchChangesets {
 				if cs.ReviewPlatform == checker.ReviewPlatformGitHub {
-<<<<<<< HEAD
 					fmt.Printf("found github revision %s in spring-framework", cs.RevisionID)
-=======
->>>>>>> 93900aca
 					gh += 1
 				}
 			}
 			Expect(gh).Should(BeNumerically("==", 2))
-<<<<<<< HEAD
 			Expect(repoClient.Close()).Should(BeNil())
 		})
 		// GitLab doesn't seem to preserve merge requests (pull requests in github) and some users had data lost in
@@ -119,17 +115,6 @@
 			repoClient, err := gitlabrepo.CreateGitlabClientWithToken(context.Background(), os.Getenv("GITLAB_AUTH_TOKEN"), repo)
 			Expect(err).Should(BeNil())
 			err = repoClient.InitRepo(repo, clients.HeadSHA, 0)
-=======
-
-			Expect(repoClient.Close()).Should(BeNil())
-		})
-		It("Should return inconclusive results for a single-maintainer project with only self- or bot changesets", func() {
-			dl := scut.TestDetailLogger{}
-			repo, err := githubrepo.MakeGithubRepo("Kromey/fast_poisson")
-			Expect(err).Should(BeNil())
-			repoClient := githubrepo.CreateGithubRepoClient(context.Background(), logger)
-			err = repoClient.InitRepo(repo, "bb7b9606690c2b386dc9e2cbe0216d389ed1f078", 0)
->>>>>>> 93900aca
 			Expect(err).Should(BeNil())
 
 			req := checker.CheckRequest{
@@ -139,21 +124,16 @@
 				Dlogger:    &dl,
 			}
 			expected := scut.TestReturn{
-<<<<<<< HEAD
 				Error:         nil,
 				Score:         checker.MinResultScore,
 				NumberOfWarn:  0,
 				NumberOfInfo:  0,
 				NumberOfDebug: 0,
-=======
-				Score: checker.InconclusiveResultScore,
->>>>>>> 93900aca
 			}
 			result := checks.CodeReview(&req)
 			Expect(scut.ValidateTestReturn(nil, "use code reviews", &expected, &result, &dl)).Should(BeTrue())
 			Expect(repoClient.Close()).Should(BeNil())
 		})
-<<<<<<< HEAD
 		// GitLab doesn't seem to preserve merge requests (pull requests in github) and some users had data lost in
 		// the transfer from github so this returns a different value than the above GitHub test.
 		It("Should return use of code reviews at commit - GitLab", func() {
@@ -164,14 +144,6 @@
 			repoClient, err := gitlabrepo.CreateGitlabClientWithToken(context.Background(), os.Getenv("GITLAB_AUTH_TOKEN"), repo)
 			Expect(err).Should(BeNil())
 			err = repoClient.InitRepo(repo, "0a6850647e531b08f68118ff8ca20577a5b4062c", 0)
-=======
-		It("Should return minimum score for a single-maintainer project with some unreviewed human changesets", func() {
-			dl := scut.TestDetailLogger{}
-			repo, err := githubrepo.MakeGithubRepo("Kromey/fast_poisson")
-			Expect(err).Should(BeNil())
-			repoClient := githubrepo.CreateGithubRepoClient(context.Background(), logger)
-			err = repoClient.InitRepo(repo, "10aefa7c9a6669ef34e209c3c4b6ad48dd9844e3", 0)
->>>>>>> 93900aca
 			Expect(err).Should(BeNil())
 
 			req := checker.CheckRequest{
@@ -181,21 +153,16 @@
 				Dlogger:    &dl,
 			}
 			expected := scut.TestReturn{
-<<<<<<< HEAD
 				Error:         nil,
 				Score:         checker.MinResultScore,
 				NumberOfWarn:  0,
 				NumberOfInfo:  0,
 				NumberOfDebug: 0,
-=======
-				Score: checker.MinResultScore,
->>>>>>> 93900aca
 			}
 			result := checks.CodeReview(&req)
 			Expect(scut.ValidateTestReturn(nil, "use code reviews", &expected, &result, &dl)).Should(BeTrue())
 			Expect(repoClient.Close()).Should(BeNil())
 		})
-<<<<<<< HEAD
 		It("Should return use of implicit code reviews at commit", func() {
 			repo, err := githubrepo.MakeGithubRepo("spring-projects/spring-framework")
 			Expect(err).Should(BeNil())
@@ -217,7 +184,5 @@
 			Expect(gh).Should(BeNumerically("==", 2))
 			Expect(repoClient.Close()).Should(BeNil())
 		})
-=======
->>>>>>> 93900aca
 	})
 })