--- conflicted
+++ resolved
@@ -232,16 +232,6 @@
 cron/internal/bq/data-transfer: $(CRON_TRANSFER_DEPS)
 	# Run go build on the Copier cron job
 	cd cron/internal/bq && CGO_ENABLED=0 go build -trimpath -a -ldflags '$(LDFLAGS)' -o data-transfer
-<<<<<<< HEAD
-
-build-attestor: ## Runs go build on scorecard attestor
-	# Run go build on scorecard attestor
-	cd attestor/; CGO_ENABLED=0 go build -trimpath -a -tags netgo -ldflags '$(LDFLAGS)' -o scorecard-attestor
-
-
-build-github-server: ## Runs go build on the GitHub auth server
-build-github-server: ./clients/githubrepo/roundtripper/tokens/*
-=======
 cron-bq-transfer-docker: ## Build cron BQ transfer worker Docker image
 cron-bq-transfer-docker: cron/internal/bq/data-transfer.docker
 cron/internal/bq/data-transfer.docker: cron/internal/bq/Dockerfile $(CRON_TRANSFER_DEPS)
@@ -249,11 +239,14 @@
 			--tag $(IMAGE_NAME)-bq-transfer && \
 			touch cron/internal/bq/data-transfer.docker
 
+build-attestor: ## Runs go build on scorecard attestor
+	# Run go build on scorecard attestor
+	cd attestor/; CGO_ENABLED=0 go build -trimpath -a -tags netgo -ldflags '$(LDFLAGS)' -o scorecard-attestor
+
 TOKEN_SERVER_DEPS = $(shell find clients/githubrepo/roundtripper/tokens/ -iname "*.go")
 build-github-server: ## Build GitHub token server
 build-github-server: clients/githubrepo/roundtripper/tokens/server/github-auth-server
 clients/githubrepo/roundtripper/tokens/server/github-auth-server: $(TOKEN_SERVER_DEPS)
->>>>>>> ac55bf4c
 	# Run go build on the GitHub auth server
 	cd clients/githubrepo/roundtripper/tokens/server && \
 		CGO_ENABLED=0 go build -trimpath -a -ldflags '$(LDFLAGS)' -o github-auth-server
